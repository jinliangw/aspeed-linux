--- conflicted
+++ resolved
@@ -159,7 +159,7 @@
 		unsigned char ar_tip[4];
 	} *arp_eth, _arp_eth;
 	const struct arphdr *arp;
-	struct arphdr *_arp;
+	struct arphdr _arp;
 
 	if (!dissector_uses_key(flow_dissector, FLOW_DISSECTOR_KEY_ARP))
 		return FLOW_DISSECT_RET_OUT_GOOD;
@@ -576,7 +576,6 @@
 		goto out_good;
 
 	case htons(ETH_P_ARP):
-<<<<<<< HEAD
 	case htons(ETH_P_RARP):
 		switch (__skb_flow_dissect_arp(skb, flow_dissector,
 					       target_container, data,
@@ -585,36 +584,6 @@
 			goto out_good;
 		case FLOW_DISSECT_RET_OUT_BAD:
 		default:
-=======
-	case htons(ETH_P_RARP): {
-		struct {
-			unsigned char ar_sha[ETH_ALEN];
-			unsigned char ar_sip[4];
-			unsigned char ar_tha[ETH_ALEN];
-			unsigned char ar_tip[4];
-		} *arp_eth, _arp_eth;
-		const struct arphdr *arp;
-		struct arphdr _arp;
-
-		arp = __skb_header_pointer(skb, nhoff, sizeof(_arp), data,
-					   hlen, &_arp);
-		if (!arp)
-			goto out_bad;
-
-		if (arp->ar_hrd != htons(ARPHRD_ETHER) ||
-		    arp->ar_pro != htons(ETH_P_IP) ||
-		    arp->ar_hln != ETH_ALEN ||
-		    arp->ar_pln != 4 ||
-		    (arp->ar_op != htons(ARPOP_REPLY) &&
-		     arp->ar_op != htons(ARPOP_REQUEST)))
-			goto out_bad;
-
-		arp_eth = __skb_header_pointer(skb, nhoff + sizeof(_arp),
-					       sizeof(_arp_eth), data,
-					       hlen,
-					       &_arp_eth);
-		if (!arp_eth)
->>>>>>> ea6b1720
 			goto out_bad;
 		}
 	default:

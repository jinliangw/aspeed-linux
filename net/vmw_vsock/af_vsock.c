--- conflicted
+++ resolved
@@ -736,14 +736,10 @@
 		/* The release call is supposed to use lock_sock_nested()
 		 * rather than lock_sock(), if a sock lock should be acquired.
 		 */
-<<<<<<< HEAD
-		transport->release(vsk);
-=======
 		if (vsk->transport)
 			vsk->transport->release(vsk);
 		else if (sk->sk_type == SOCK_STREAM)
 			vsock_remove_sock(vsk);
->>>>>>> b08baef0
 
 		/* When "level" is SINGLE_DEPTH_NESTING, use the nested
 		 * version to avoid the warning "possible recursive locking

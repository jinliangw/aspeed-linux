# arch/arm/mach-s5pv310/Kconfig
#
# Copyright (c) 2010 Samsung Electronics Co., Ltd.
#		http://www.samsung.com/
#
# Licensed under GPLv2

# Configuration options for the S5PV310

if ARCH_S5PV310

config CPU_S5PV310
	bool
	select S3C_PL330_DMA
	help
	  Enable S5PV310 CPU support

config S5PV310_DEV_PD
	bool
	help
	  Compile in platform device definitions for Power Domain

config S5PV310_SETUP_I2C1
	bool
	help
	  Common setup code for i2c bus 1.

config S5PV310_SETUP_I2C2
	bool
	help
	  Common setup code for i2c bus 2.

config S5PV310_SETUP_I2C3
	bool
	help
	  Common setup code for i2c bus 3.

config S5PV310_SETUP_I2C4
	bool
	help
	  Common setup code for i2c bus 4.

config S5PV310_SETUP_I2C5
	bool
	help
	  Common setup code for i2c bus 5.

config S5PV310_SETUP_I2C6
	bool
	help
	  Common setup code for i2c bus 6.

config S5PV310_SETUP_I2C7
	bool
	help
	  Common setup code for i2c bus 7.

config S5PV310_SETUP_SDHCI
	bool
	select S5PV310_SETUP_SDHCI_GPIO
	help
	  Internal helper functions for S5PV310 based SDHCI systems.

config S5PV310_SETUP_SDHCI_GPIO
	bool
	help
	  Common setup code for SDHCI gpio.

# machine support

menu "S5PC210 Machines"

config MACH_SMDKC210
	bool "SMDKC210"
	select CPU_S5PV310
	select S3C_DEV_RTC
	select S3C_DEV_WDT
	select S3C_DEV_I2C1
	select S3C_DEV_HSMMC
	select S3C_DEV_HSMMC1
	select S3C_DEV_HSMMC2
	select S3C_DEV_HSMMC3
<<<<<<< HEAD
	select S5PV310_SETUP_I2C1
=======
	select S5PV310_DEV_PD
>>>>>>> fa353e9f
	select S5PV310_SETUP_SDHCI
	help
	  Machine support for Samsung SMDKC210
	  S5PC210(MCP) is one of package option of S5PV310

config MACH_UNIVERSAL_C210
	bool "Mobile UNIVERSAL_C210 Board"
	select CPU_S5PV310
	select S5P_DEV_ONENAND
	select S3C_DEV_HSMMC
	select S3C_DEV_HSMMC2
	select S3C_DEV_HSMMC3
	select S5PV310_SETUP_SDHCI
	select S3C_DEV_I2C1
	select S5PV310_SETUP_I2C1
	help
	  Machine support for Samsung Mobile Universal S5PC210 Reference
	  Board. S5PC210(MCP) is one of package option of S5PV310

endmenu

menu "S5PV310 Machines"

config MACH_SMDKV310
	bool "SMDKV310"
	select CPU_S5PV310
	select S3C_DEV_RTC
	select S3C_DEV_WDT
	select S3C_DEV_I2C1
	select S3C_DEV_HSMMC
	select S3C_DEV_HSMMC1
	select S3C_DEV_HSMMC2
	select S3C_DEV_HSMMC3
<<<<<<< HEAD
	select S5PV310_SETUP_I2C1
=======
	select S5PV310_DEV_PD
>>>>>>> fa353e9f
	select S5PV310_SETUP_SDHCI
	help
	  Machine support for Samsung SMDKV310

endmenu

comment "Configuration for HSMMC bus width"

menu "Use 8-bit bus width"

config S5PV310_SDHCI_CH0_8BIT
	bool "Channel 0 with 8-bit bus"
	help
	  Support HSMMC Channel 0 8-bit bus.
	  If selected, Channel 1 is disabled.

config S5PV310_SDHCI_CH2_8BIT
	bool "Channel 2 with 8-bit bus"
	help
	  Support HSMMC Channel 2 8-bit bus.
	  If selected, Channel 3 is disabled.

endmenu

endif<|MERGE_RESOLUTION|>--- conflicted
+++ resolved
@@ -80,11 +80,8 @@
 	select S3C_DEV_HSMMC1
 	select S3C_DEV_HSMMC2
 	select S3C_DEV_HSMMC3
-<<<<<<< HEAD
+	select S5PV310_DEV_PD
 	select S5PV310_SETUP_I2C1
-=======
-	select S5PV310_DEV_PD
->>>>>>> fa353e9f
 	select S5PV310_SETUP_SDHCI
 	help
 	  Machine support for Samsung SMDKC210
@@ -118,11 +115,8 @@
 	select S3C_DEV_HSMMC1
 	select S3C_DEV_HSMMC2
 	select S3C_DEV_HSMMC3
-<<<<<<< HEAD
+	select S5PV310_DEV_PD
 	select S5PV310_SETUP_I2C1
-=======
-	select S5PV310_DEV_PD
->>>>>>> fa353e9f
 	select S5PV310_SETUP_SDHCI
 	help
 	  Machine support for Samsung SMDKV310

// SPDX-License-Identifier: GPL-2.0-or-later
// Copyright 2019 IBM Corp.

#include <dt-bindings/interrupt-controller/arm-gic.h>
#include <dt-bindings/interrupt-controller/aspeed-scu-ic.h>
#include <dt-bindings/clock/ast2600-clock.h>

/ {
	model = "Aspeed BMC";
	compatible = "aspeed,ast2600";
	#address-cells = <1>;
	#size-cells = <1>;
	interrupt-parent = <&gic>;

	aliases {
		i3c0 = &i3c0;
		i3c1 = &i3c1;
		i3c2 = &i3c2;
		i3c3 = &i3c3;
		i3c4 = &i3c4;
		i3c5 = &i3c5;
		i2c0 = &i2c0;
		i2c1 = &i2c1;
		i2c2 = &i2c2;
		i2c3 = &i2c3;
		i2c4 = &i2c4;
		i2c5 = &i2c5;
		i2c6 = &i2c6;
		i2c7 = &i2c7;
		i2c8 = &i2c8;
		i2c9 = &i2c9;
		i2c10 = &i2c10;
		i2c11 = &i2c11;
		i2c12 = &i2c12;
		i2c13 = &i2c13;
		i2c14 = &i2c14;
		i2c15 = &i2c15;
		serial0 = &uart1;
		serial1 = &uart2;
		serial2 = &uart3;
		serial3 = &uart4;
		serial4 = &uart5;
		serial5 = &uart6;
		serial6 = &uart7;
		serial7 = &uart8;
		serial8 = &uart9;
		serial9 = &uart10;
		serial10 = &uart11;
		serial11 = &uart12;
		serial12 = &uart13;
		serial13 = &vuart1;
		serial14 = &vuart2;
		serial15 = &pcie_vuart0;
		serial16 = &pcie_vuart1;
		mdio0 = &mdio0;
		mdio1 = &mdio1;
		mdio2 = &mdio2;
		mdio3 = &mdio3;
	};


	cpus {
		#address-cells = <1>;
		#size-cells = <0>;
		enable-method = "aspeed,ast2600-smp";

		cpu@f00 {
			compatible = "arm,cortex-a7";
			device_type = "cpu";
			reg = <0xf00>;
		};

		cpu@f01 {
			compatible = "arm,cortex-a7";
			device_type = "cpu";
			reg = <0xf01>;
		};
	};

	timer {
		compatible = "arm,armv7-timer";
		interrupt-parent = <&gic>;
		interrupts = <GIC_PPI 13 (GIC_CPU_MASK_SIMPLE(2) | IRQ_TYPE_LEVEL_LOW)>,
			     <GIC_PPI 14 (GIC_CPU_MASK_SIMPLE(2) | IRQ_TYPE_LEVEL_LOW)>,
			     <GIC_PPI 11 (GIC_CPU_MASK_SIMPLE(2) | IRQ_TYPE_LEVEL_LOW)>,
			     <GIC_PPI 10 (GIC_CPU_MASK_SIMPLE(2) | IRQ_TYPE_LEVEL_LOW)>;
		arm,cpu-registers-not-fw-configured;
		always-on;
	};

	edac: sdram@1e6e0000 {
		compatible = "aspeed,ast2600-sdram-edac", "syscon";
		reg = <0x1e6e0000 0x174>;
		interrupts = <GIC_SPI 0 IRQ_TYPE_LEVEL_HIGH>;
	};

	ahb {
		compatible = "simple-bus";
		#address-cells = <1>;
		#size-cells = <1>;
		device_type = "soc";
		ranges;

		gic: interrupt-controller@40461000 {
			compatible = "arm,cortex-a7-gic";
			interrupts = <GIC_PPI 9 (GIC_CPU_MASK_SIMPLE(2) | IRQ_TYPE_LEVEL_HIGH)>;
			#interrupt-cells = <3>;
			interrupt-controller;
			interrupt-parent = <&gic>;
			reg = <0x40461000 0x1000>,
			      <0x40462000 0x1000>,
			      <0x40464000 0x2000>,
			      <0x40466000 0x2000>;
		};

		sram: sram@10000000 {
			compatible = "mmio-sram";
			/* the first 64K is with parity check */
			reg = <0x10000000 0x16000>;
		};

		ssp_tcm: sram@1a000000 {
			compatible = "mmio-sram";
			reg = <0x1a000000 0x2000>;
		};

		ssp: secondary-service-processor {
			compatible = "aspeed,ast2600-ssp";
			#address-cells = <2>;
			#size-cells = <0>;
			interrupts = <GIC_SPI 182 IRQ_TYPE_LEVEL_HIGH>,
				     <GIC_SPI 183 IRQ_TYPE_LEVEL_HIGH>,
				     <GIC_SPI 184 IRQ_TYPE_LEVEL_HIGH>,
				     <GIC_SPI 185 IRQ_TYPE_LEVEL_HIGH>,
				     <GIC_SPI 186 IRQ_TYPE_LEVEL_HIGH>,
				     <GIC_SPI 187 IRQ_TYPE_LEVEL_HIGH>,
				     <GIC_SPI 188 IRQ_TYPE_LEVEL_HIGH>,
				     <GIC_SPI 189 IRQ_TYPE_LEVEL_HIGH>,
				     <GIC_SPI 190 IRQ_TYPE_LEVEL_HIGH>,
				     <GIC_SPI 191 IRQ_TYPE_LEVEL_HIGH>,
				     <GIC_SPI 192 IRQ_TYPE_LEVEL_HIGH>,
				     <GIC_SPI 193 IRQ_TYPE_LEVEL_HIGH>,
				     <GIC_SPI 194 IRQ_TYPE_LEVEL_HIGH>,
				     <GIC_SPI 195 IRQ_TYPE_LEVEL_HIGH>,
				     <GIC_SPI 196 IRQ_TYPE_LEVEL_HIGH>;
			aspeed,cvic = <&cvic>;
			aspeed,scu = <&syscon>;
		};

		ahbc: ahbc@1e600000 {
			compatible = "aspeed,aspeed-ahbc", "syscon";
			reg = < 0x1e600000 0x100>;
		};

		cvic: copro-interrupt-controller@1e6c0000 {
			compatible = "aspeed,ast2600-cvic", "aspeed-cvic";
			valid-sources = <0xffffffff>;
			copro-sw-interrupts = <1>;
			reg = <0x1e6c0000 0x80>;
		};

		fmc: spi@1e620000 {
			reg = <0x1e620000 0xc4>, <0x20000000 0x10000000>;
			#address-cells = <1>;
			#size-cells = <0>;
			compatible = "aspeed,ast2600-fmc";
			clocks = <&syscon ASPEED_CLK_AHB>;
			status = "disabled";
			interrupts = <GIC_SPI 39 IRQ_TYPE_LEVEL_HIGH>;
			flash@0 {
				reg = < 0 >;
				compatible = "jedec,spi-nor";
				spi-max-frequency = <50000000>;
				spi-rx-bus-width = <2>;
				status = "disabled";
			};
			flash@1 {
				reg = < 1 >;
				compatible = "jedec,spi-nor";
				spi-max-frequency = <50000000>;
				spi-rx-bus-width = <2>;
				status = "disabled";
			};
			flash@2 {
				reg = < 2 >;
				compatible = "jedec,spi-nor";
				spi-max-frequency = <50000000>;
				spi-rx-bus-width = <2>;
				status = "disabled";
			};
		};

		spi1: spi@1e630000 {
			reg = <0x1e630000 0xc4>, <0x30000000 0x10000000>;
			#address-cells = <1>;
			#size-cells = <0>;
			compatible = "aspeed,ast2600-spi";
			clocks = <&syscon ASPEED_CLK_AHB>;
			interrupts = <GIC_SPI 65 IRQ_TYPE_LEVEL_HIGH>;
			status = "disabled";
			flash@0 {
				reg = < 0 >;
				compatible = "jedec,spi-nor";
				spi-max-frequency = <50000000>;
				spi-rx-bus-width = <2>;
				status = "disabled";
			};
			flash@1 {
				reg = < 1 >;
				compatible = "jedec,spi-nor";
				spi-max-frequency = <50000000>;
				spi-rx-bus-width = <2>;
				status = "disabled";
			};
		};

		spi2: spi@1e631000 {
			reg = <0x1e631000 0xc4>, <0x50000000 0x10000000>;
			#address-cells = <1>;
			#size-cells = <0>;
			compatible = "aspeed,ast2600-spi";
			clocks = <&syscon ASPEED_CLK_AHB>;
			interrupts = <GIC_SPI 65 IRQ_TYPE_LEVEL_HIGH>;
			status = "disabled";
			flash@0 {
				reg = < 0 >;
				compatible = "jedec,spi-nor";
				spi-max-frequency = <50000000>;
				spi-rx-bus-width = <2>;
				status = "disabled";
			};
			flash@1 {
				reg = < 1 >;
				compatible = "jedec,spi-nor";
				spi-max-frequency = <50000000>;
				spi-rx-bus-width = <2>;
				status = "disabled";
			};
			flash@2 {
				reg = < 2 >;
				compatible = "jedec,spi-nor";
				spi-max-frequency = <50000000>;
				spi-rx-bus-width = <2>;
				status = "disabled";
			};
		};

		mdio0: mdio@1e650000 {
			compatible = "aspeed,ast2600-mdio";
			reg = <0x1e650000 0x8>;
			#address-cells = <1>;
			#size-cells = <0>;
			status = "disabled";
			pinctrl-names = "default";
			pinctrl-0 = <&pinctrl_mdio1_default>;
			resets = <&syscon ASPEED_RESET_MII>;
		};

		mdio1: mdio@1e650008 {
			compatible = "aspeed,ast2600-mdio";
			reg = <0x1e650008 0x8>;
			#address-cells = <1>;
			#size-cells = <0>;
			status = "disabled";
			pinctrl-names = "default";
			pinctrl-0 = <&pinctrl_mdio2_default>;
			resets = <&syscon ASPEED_RESET_MII>;
		};

		mdio2: mdio@1e650010 {
			compatible = "aspeed,ast2600-mdio";
			reg = <0x1e650010 0x8>;
			#address-cells = <1>;
			#size-cells = <0>;
			status = "disabled";
			pinctrl-names = "default";
			pinctrl-0 = <&pinctrl_mdio3_default>;
			resets = <&syscon ASPEED_RESET_MII>;
		};

		mdio3: mdio@1e650018 {
			compatible = "aspeed,ast2600-mdio";
			reg = <0x1e650018 0x8>;
			#address-cells = <1>;
			#size-cells = <0>;
			status = "disabled";
			pinctrl-names = "default";
			pinctrl-0 = <&pinctrl_mdio4_default>;
			resets = <&syscon ASPEED_RESET_MII>;
		};

		mac0: ftgmac@1e660000 {
			compatible = "aspeed,ast2600-mac", "faraday,ftgmac100";
			reg = <0x1e660000 0x180>;
			#address-cells = <1>;
			#size-cells = <0>;
			interrupts = <GIC_SPI 2 IRQ_TYPE_LEVEL_HIGH>;
			clocks = <&syscon ASPEED_CLK_GATE_MAC1CLK>;
			status = "disabled";
		};

		mac1: ftgmac@1e680000 {
			compatible = "aspeed,ast2600-mac", "faraday,ftgmac100";
			reg = <0x1e680000 0x180>;
			#address-cells = <1>;
			#size-cells = <0>;
			interrupts = <GIC_SPI 3 IRQ_TYPE_LEVEL_HIGH>;
			clocks = <&syscon ASPEED_CLK_GATE_MAC2CLK>;
			status = "disabled";
		};

		mac2: ftgmac@1e670000 {
			compatible = "aspeed,ast2600-mac", "faraday,ftgmac100";
			reg = <0x1e670000 0x180>;
			#address-cells = <1>;
			#size-cells = <0>;
			interrupts = <GIC_SPI 32 IRQ_TYPE_LEVEL_HIGH>;
			clocks = <&syscon ASPEED_CLK_GATE_MAC3CLK>;
			status = "disabled";
		};

		mac3: ftgmac@1e690000 {
			compatible = "aspeed,ast2600-mac", "faraday,ftgmac100";
			reg = <0x1e690000 0x180>;
			#address-cells = <1>;
			#size-cells = <0>;
			interrupts = <GIC_SPI 33 IRQ_TYPE_LEVEL_HIGH>;
			clocks = <&syscon ASPEED_CLK_GATE_MAC4CLK>;
			status = "disabled";
		};

		ehci0: usb@1e6a1000 {
			compatible = "aspeed,ast2600-ehci", "generic-ehci";
			reg = <0x1e6a1000 0x100>;
			interrupts = <GIC_SPI 5 IRQ_TYPE_LEVEL_HIGH>;
			clocks = <&syscon ASPEED_CLK_GATE_USBPORT1CLK>;
			pinctrl-names = "default";
			pinctrl-0 = <&pinctrl_usb2ah_default>;
			status = "disabled";
		};

		ehci1: usb@1e6a3000 {
			compatible = "aspeed,ast2600-ehci", "generic-ehci";
			reg = <0x1e6a3000 0x100>;
			interrupts = <GIC_SPI 9 IRQ_TYPE_LEVEL_HIGH>;
			clocks = <&syscon ASPEED_CLK_GATE_USBPORT2CLK>;
			pinctrl-names = "default";
			pinctrl-0 = <&pinctrl_usb2bh_default>;
			status = "disabled";
		};

		uhci: usb@1e6b0000 {
			compatible = "aspeed,ast2600-uhci", "generic-uhci";
			reg = <0x1e6b0000 0x100>;
			interrupts = <GIC_SPI 10 IRQ_TYPE_LEVEL_HIGH>;
			#ports = <2>;
			clocks = <&syscon ASPEED_CLK_GATE_USBUHCICLK>;
			status = "disabled";
			/*
			 * No default pinmux, it will follow EHCI, use an
			 * explicit pinmux override if EHCI is not enabled.
			 */
		};

		vhub: usb-vhub@1e6a0000 {
			compatible = "aspeed,ast2600-usb-vhub";
			reg = <0x1e6a0000 0x350>;
			interrupts = <GIC_SPI 5 IRQ_TYPE_LEVEL_HIGH>;
			clocks = <&syscon ASPEED_CLK_GATE_USBPORT1CLK>;
			aspeed,vhub-downstream-ports = <7>;
			aspeed,vhub-generic-endpoints = <21>;
			pinctrl-names = "default";
			pinctrl-0 = <&pinctrl_usb2ad_default>;
			status = "disabled";
		};

		usb2ahp: usb2ahp {
			compatible = "aspeed,ast2600-usb2ahp";
			pinctrl-names = "default";
			pinctrl-0 = <&pinctrl_usb2ahp_default>;
			status = "disabled";
		};

		udc: usb@1e6a2000 {
			compatible = "aspeed,ast2600-udc";
			reg = <0x1e6a2000 0x300>;
			interrupts = <GIC_SPI 9 IRQ_TYPE_LEVEL_HIGH>;
			clocks = <&syscon ASPEED_CLK_GATE_USBPORT2CLK>;
			pinctrl-names = "default";
			pinctrl-0 = <&pinctrl_usb2bd_default>;
			status = "disabled";
		};

		uphyb: uphyb@1e6a2800 {
			compatible = "aspeed,ast2600-uphyb";
			reg = <0x1e6a2800 0x10>;
			ctrl = <0x0 0x100>;	/* <offset, value> */
			aspeed,scu = <&syscon>;
			status = "disabled";
		};

		apb {
			compatible = "simple-bus";
			#address-cells = <1>;
			#size-cells = <1>;
			ranges;

			pwm_tach: pwm-tach-controller@1e610000 {
				compatible = "aspeed,ast2600-pwm-tach";
				reg = <0x1e610000 0x100>;
				clocks = <&syscon ASPEED_CLK_AHB>;
				resets = <&syscon ASPEED_RESET_PWM>;
				#pwm-cells = <3>;
				status = "disabled";
			};

			hace: crypto@1e6d0000 {
				compatible = "aspeed,ast2600-hace";
				reg = <0x1e6d0000 0x200>;
				interrupts = <GIC_SPI 4 IRQ_TYPE_LEVEL_HIGH>;
				clocks = <&syscon ASPEED_CLK_GATE_YCLK>;
				resets = <&syscon ASPEED_RESET_HACE>;
			};

			syscon: syscon@1e6e2000 {
				compatible = "aspeed,ast2600-scu", "syscon", "simple-mfd";
				reg = <0x1e6e2000 0x1000>;
				ranges = <0 0x1e6e2000 0x1000>;
				#address-cells = <1>;
				#size-cells = <1>;
				#clock-cells = <1>;
				#reset-cells = <1>;

				pinctrl: pinctrl {
					compatible = "aspeed,ast2600-pinctrl";
				};

				silicon-id@14 {
					compatible = "aspeed,ast2600-silicon-id", "aspeed,silicon-id";
					reg = <0x14 0x4 0x5b0 0x8>;
				};

				smp-memram@180 {
					compatible = "aspeed,ast2600-smpmem";
					reg = <0x180 0x40>;
				};

				scu_ic0: interrupt-controller@560 {
					#interrupt-cells = <1>;
					compatible = "aspeed,ast2600-scu-ic0";
					reg = <0x560 0x4>;
					interrupts = <GIC_SPI 12 IRQ_TYPE_LEVEL_HIGH>;
					interrupt-controller;
				};

				scu_ic1: interrupt-controller@570 {
					#interrupt-cells = <1>;
					compatible = "aspeed,ast2600-scu-ic1";
					reg = <0x570 0x4>;
					interrupts = <GIC_SPI 41 IRQ_TYPE_LEVEL_HIGH>;
					interrupt-controller;
				};
			};

			rng0: hwrng@1e6e2524 {
				compatible = "timeriomem_rng";
				reg = <0x1e6e2524 0x4>;
				period = <1>;
				quality = <100>;
			};

			rng1: hwrng@1e6e2530 {
				compatible = "aspeed,ast2600-trng";
				reg = <0x1e6e2530 0x8>;
			};

			pcie_phy0: pcie_phy@1e6ed000 {
				compatible = "aspeed,ast2600-pcie-phy", "syscon";
				reg = <0x1e6ed000 0x100>;
			};

			pcie_phy1: rc_bridge@1e6ed200 {
				compatible = "aspeed,ast2600-pcie-phy", "syscon";
				reg = <0x1e6ed200 0x100>;
			};

			pciecfg: pciecfg@1e770000 {
				compatible = "aspeed,ast2600-pciecfg", "syscon";
				reg = <0x1e770000 0x80>;
				resets = <&syscon ASPEED_RESET_H2X>, <&syscon ASPEED_RESET_PCIE_DEV_O>, <&syscon ASPEED_RESET_PCIE_RC_O>;
				reset-names = "h2x", "rc_low", "rc_high";
				aspeed,ahbc = <&ahbc>;
				aspeed,pcie0 = <&pcie0>;
				aspeed,pcie1 = <&pcie1>;

				status = "disabled";
			};

			pcie0: pcie@1e770080 {
				compatible = "aspeed,ast2600-pcie";
				device_type = "pci";
				reg = <0x1e770080 0x40>;
				linux,pci-domain = <0>;
				#address-cells = <3>;
				#size-cells = <2>;
				interrupts = <GIC_SPI 167 IRQ_TYPE_LEVEL_HIGH>;
				bus-range = <0x00 0x7f>;
				ranges = <0x01000000 0 0x00000000 0x00000000 0x0 0x08000   /* I/O */
					0x02000000 0x0 0x60000000 0x60000000 0 0x10000000>; /* memory */

				status = "disabled";

				resets = <&syscon ASPEED_RESET_PCIE_DEV_O>;
				pinctrl-names = "default";
				pinctrl-0 = <&pinctrl_pcierc0_default>;

				#interrupt-cells = <1>;
				msi-parent = <&pcie0>;
				msi_address = <0x1e770058>;
				pciephy = <&pcie_phy0>;
				interrupt-map-mask = <0 0 0 7>;
				interrupt-map = <0 0 0 1 &pcie_intc0 0>,
						<0 0 0 2 &pcie_intc0 1>,
						<0 0 0 3 &pcie_intc0 2>,
						<0 0 0 4 &pcie_intc0 3>;
				pcie_intc0: interrupt-controller {
					interrupt-controller;
					#address-cells = <0>;
					#interrupt-cells = <1>;
				};
			};

			pcie1: pcie@1e7700C0 {
				compatible = "aspeed,ast2600-pcie";
				device_type = "pci";
				reg = <0x1e7700C0 0x40>;
				linux,pci-domain = <1>;
				#address-cells = <3>;
				#size-cells = <2>;
				interrupts = <GIC_SPI 168 IRQ_TYPE_LEVEL_HIGH>;
				bus-range = <0x80 0xff>;

				ranges = <0x01000000 0 0x00018000 0x00018000 0x0 0x08000
					0x02000000 0x0 0x70000000 0x70000000 0 0x10000000>; /* memory */

				status = "disabled";

				resets = <&syscon ASPEED_RESET_PCIE_RC_O>;
				pinctrl-names = "default";
				pinctrl-0 = <&pinctrl_pcierc1_default>;

				#interrupt-cells = <1>;
				msi-parent = <&pcie1>;
				msi_address = <0x1e77005C>;
				pciephy = <&pcie_phy1>;
				interrupt-map-mask = <0 0 0 7>;
				interrupt-map = <0 0 0 1 &pcie_intc1 0>,
						<0 0 0 2 &pcie_intc1 1>,
						<0 0 0 3 &pcie_intc1 2>,
						<0 0 0 4 &pcie_intc1 3>;
				pcie_intc1: interrupt-controller {
					interrupt-controller;
					#address-cells = <0>;
					#interrupt-cells = <1>;
				};
			};

			jtag0: jtag@1e6e4000 {
				compatible = "aspeed,ast2600-jtag";
				reg= <0x1e6e4000 0x20>;
				interrupts = <GIC_SPI 27 IRQ_TYPE_LEVEL_HIGH>;
				clocks = <&syscon ASPEED_CLK_AHB>;
				resets = <&syscon ASPEED_RESET_JTAG_MASTER>;
				status = "disabled";
			};

			jtag1: jtag@1e6e4100 {
				compatible = "aspeed,ast2600-jtag";
				reg= <0x1e6e4100 0x20>;
				interrupts = <GIC_SPI 53 IRQ_TYPE_LEVEL_HIGH>;
				clocks = <&syscon ASPEED_CLK_AHB>;
				resets = <&syscon ASPEED_RESET_JTAG_MASTER2>;
				pinctrl-names = "default";
				pinctrl-0 = <&pinctrl_jtagm_default>;
				status = "disabled";
			};

			display_port: dp@1e6eb000 {
				compatible = "aspeed,ast2600-displayport", "syscon";
				reg = <0x1e6eb000 0x200>;
				status = "disabled";
			};

			display_port_mcu: dpmcu@18000000 {
				compatible = "aspeed,ast2600-displayport-mcu", "syscon";
				reg = <0x18000000 0xF00>;
				status = "disabled";
			};

			gfx: display@1e6e6000 {
				compatible = "aspeed,ast2600-gfx", "syscon";
				reg = <0x1e6e6000 0x1000>;
				reg-io-width = <4>;
				clocks = <&syscon ASPEED_CLK_GATE_D1CLK>;
				resets = <&syscon ASPEED_RESET_CRT>,
				<&syscon ASPEED_RESET_GRAPHICS>;
				reset-names = "crt", "engine";
				syscon = <&syscon>;
				interrupts-extended = <&gic GIC_SPI 14 IRQ_TYPE_LEVEL_HIGH>,
				<&scu_ic0 ASPEED_AST2600_SCU_IC0_PCIE_PERST_LO_TO_HI>,
				<&scu_ic0 ASPEED_AST2600_SCU_IC0_PCIE_PERST_HI_TO_LO>;
				status = "disabled";
			};

			disp_intf: disp_intf {
				compatible = "aspeed,ast2600-disp-intf", "syscon";
				syscon = <&syscon>;
				status = "disabled";
			};

			xdma: xdma@1e6e7000 {
				compatible = "aspeed,ast2600-xdma";
				reg = <0x1e6e7000 0x100>;
				clocks = <&syscon ASPEED_CLK_GATE_BCLK>;
				resets = <&syscon ASPEED_RESET_DEV_XDMA>, <&syscon ASPEED_RESET_RC_XDMA>;
				reset-names = "device", "root-complex";
				interrupts-extended = <&gic GIC_SPI 6 IRQ_TYPE_LEVEL_HIGH>,
						      <&scu_ic0 ASPEED_AST2600_SCU_IC0_PCIE_PERST_LO_TO_HI>;
				aspeed,pcie-device = "bmc";
				aspeed,scu = <&syscon>;
				status = "disabled";
			};

			mctp0: mctp@1e6e8000 {
				compatible = "aspeed,ast2600-mctp";
				reg = <0x1e6e8000 0x30>;
				interrupts-extended = <&gic GIC_SPI 26 IRQ_TYPE_LEVEL_HIGH>, <&scu_ic0 ASPEED_AST2600_SCU_IC0_PCIE_PERST_LO_TO_HI>;
				interrupt-names = "mctp", "pcie";
				resets = <&syscon ASPEED_RESET_DEV_MCTP>;
				aspeed,scu = <&syscon>;
				aspeed,pcieh = <&pcie_phy0>;
				status = "disabled";
			};

			mctp1: mctp@1e6f9000 {
				compatible = "aspeed,ast2600-mctp";
				reg = <0x1e6f9000 0x30>;
				interrupts-extended = <&scu_ic0 ASPEED_AST2600_SCU_IC0_PCIE_RCRST_LO_TO_HI>;
				interrupt-names = "pcie";
				pcie_rc;
				resets = <&syscon ASPEED_RESET_RC_MCTP>, <&syscon ASPEED_RESET_DEV_MCTP>;
				aspeed,scu = <&syscon>;
				aspeed,pcieh = <&pcie_phy1>;
				status = "disabled";
			};

			adc0: adc@1e6e9000 {
				compatible = "aspeed,ast2600-adc0";
				reg = <0x1e6e9000 0x100>;
				clocks = <&syscon ASPEED_CLK_APB2>;
				resets = <&syscon ASPEED_RESET_ADC>;
				interrupts = <GIC_SPI 46 IRQ_TYPE_LEVEL_HIGH>;
				#io-channel-cells = <1>;
				aspeed,scu = <&syscon>;
				status = "disabled";
			};

			adc1: adc@1e6e9100 {
				compatible = "aspeed,ast2600-adc1";
				reg = <0x1e6e9100 0x100>;
				clocks = <&syscon ASPEED_CLK_APB2>;
				resets = <&syscon ASPEED_RESET_ADC>;
				interrupts = <GIC_SPI 46 IRQ_TYPE_LEVEL_HIGH>;
				#io-channel-cells = <1>;
				aspeed,scu = <&syscon>;
				status = "disabled";
			};

			sbc: secure-boot-controller@1e6f2000 {
				compatible = "aspeed,ast2600-sbc";
				reg = <0x1e6f2000 0x1000>;
				aspeed,scu = <&syscon>;
			};

			acry: crypto@1e6fa000 {
				compatible = "aspeed,ast2600-acry";
				reg = <0x1e6fa000 0x400>, <0x1e710000 0x1800>;
				interrupts = <GIC_SPI 160 IRQ_TYPE_LEVEL_HIGH>;
				clocks = <&syscon ASPEED_CLK_GATE_RSACLK>;
				aspeed,ahbc = <&ahbc>;
				status = "disabled";
			};

			chassis: chassis@1e6ef010 {
				compatible = "aspeed,ast2600-chassis";
				reg = <0x1e6ef010 0x4>;
				interrupts = <GIC_SPI 149 IRQ_TYPE_LEVEL_HIGH>;
				status = "disabled";
			};

			video: video@1e700000 {
				compatible = "aspeed,ast2600-video-engine";
				reg = <0x1e700000 0x1000>;
				clocks = <&syscon ASPEED_CLK_GATE_VCLK>,
					 <&syscon ASPEED_CLK_GATE_ECLK>;
				clock-names = "vclk", "eclk";
				interrupts = <GIC_SPI 7 IRQ_TYPE_LEVEL_HIGH>;
				resets = <&syscon ASPEED_RESET_VIDEO>;
				aspeed,scu = <&syscon>;
				aspeed,gfx = <&gfx>;
				status = "disabled";
			};

			espi: espi@1e6ee000 {
				compatible = "aspeed,ast2600-espi";
				reg = <0x1e6ee000 0x1000>;
				interrupts = <GIC_SPI 42 IRQ_TYPE_LEVEL_HIGH>,
					     <GIC_SPI 108 IRQ_TYPE_LEVEL_HIGH>;
				clocks = <&syscon ASPEED_CLK_GATE_ESPICLK>;
				resets = <&syscon ASPEED_RESET_ESPI>;
				status = "disabled";
			};

			gpio0: gpio@1e780000 {
				#gpio-cells = <2>;
				gpio-controller;
				compatible = "aspeed,ast2600-gpio";
				reg = <0x1e780000 0x400>;
				interrupts = <GIC_SPI 40 IRQ_TYPE_LEVEL_HIGH>;
				gpio-ranges = <&pinctrl 0 0 208>;
				ngpios = <208>;
				clocks = <&syscon ASPEED_CLK_APB2>;
				interrupt-controller;
				#interrupt-cells = <2>;
			};

			sgpiom0: sgpiom@1e780500 {
				#gpio-cells = <2>;
				gpio-controller;
				compatible = "aspeed,ast2600-sgpiom";
				reg = <0x1e780500 0x100>;
				interrupts = <GIC_SPI 51 IRQ_TYPE_LEVEL_HIGH>;
				clocks = <&syscon ASPEED_CLK_APB2>;
				#interrupt-cells = <2>;
				interrupt-controller;
				#interrupt-cells = <2>;
				bus-frequency = <12000000>;
				pinctrl-names = "default";
				pinctrl-0 = <&pinctrl_sgpm1_default>;
				status = "disabled";
			};

			sgpiom1: sgpiom@1e780600 {
				#gpio-cells = <2>;
				gpio-controller;
				compatible = "aspeed,ast2600-sgpiom";
				reg = <0x1e780600 0x100>;
				interrupts = <GIC_SPI 70 IRQ_TYPE_LEVEL_HIGH>;
				clocks = <&syscon ASPEED_CLK_APB2>;
				#interrupt-cells = <2>;
				interrupt-controller;
				#interrupt-cells = <2>;
				bus-frequency = <12000000>;
				pinctrl-names = "default";
				pinctrl-0 = <&pinctrl_sgpm2_default>;
				status = "disabled";
			};

			gpio1: gpio@1e780800 {
				#gpio-cells = <2>;
				gpio-controller;
				compatible = "aspeed,ast2600-gpio";
				reg = <0x1e780800 0x800>;
				interrupts = <GIC_SPI 11 IRQ_TYPE_LEVEL_HIGH>;
				gpio-ranges = <&pinctrl 0 208 36>;
				ngpios = <36>;
				clocks = <&syscon ASPEED_CLK_APB1>;
				interrupt-controller;
				#interrupt-cells = <2>;
			};

			rtc: rtc@1e781000 {
				compatible = "aspeed,ast2600-rtc";
				reg = <0x1e781000 0x18>;
				interrupts = <GIC_SPI 13 IRQ_TYPE_LEVEL_HIGH>;
				status = "disabled";
			};

			timer: timer@1e782000 {
				compatible = "aspeed,ast2600-timer";
				reg = <0x1e782000 0x90>;
				interrupts-extended = <&gic  GIC_SPI 16 IRQ_TYPE_LEVEL_HIGH>,
						<&gic  GIC_SPI 17 IRQ_TYPE_LEVEL_HIGH>,
						<&gic  GIC_SPI 18 IRQ_TYPE_LEVEL_HIGH>,
						<&gic  GIC_SPI 19 IRQ_TYPE_LEVEL_HIGH>,
						<&gic  GIC_SPI 20 IRQ_TYPE_LEVEL_HIGH>,
						<&gic  GIC_SPI 21 IRQ_TYPE_LEVEL_HIGH>,
						<&gic  GIC_SPI 22 IRQ_TYPE_LEVEL_HIGH>,
						<&gic  GIC_SPI 23 IRQ_TYPE_LEVEL_HIGH>;
				clocks = <&syscon ASPEED_CLK_APB1>;
				clock-names = "PCLK";
				status = "disabled";
			};

			uart1: serial@1e783000 {
				compatible = "aspeed,ast2600-uart";
				reg = <0x1e783000 0x20>;
				reg-shift = <2>;
				reg-io-width = <4>;
				interrupts = <GIC_SPI 47 IRQ_TYPE_LEVEL_HIGH>;
				clocks = <&syscon ASPEED_CLK_GATE_UART1CLK>;
				resets = <&lpc_reset 4>;
				no-loopback-test;
				pinctrl-names = "default";
				pinctrl-0 = <&pinctrl_txd1_default &pinctrl_rxd1_default>;
				status = "disabled";
			};

			uart5: serial@1e784000 {
				compatible = "aspeed,ast2600-uart";
				reg = <0x1e784000 0x1000>;
				reg-shift = <2>;
				interrupts = <GIC_SPI 8 IRQ_TYPE_LEVEL_HIGH>;
				clocks = <&syscon ASPEED_CLK_GATE_UART5CLK>;
				no-loopback-test;
			};

			wdt1: watchdog@1e785000 {
				compatible = "aspeed,ast2600-wdt";
				reg = <0x1e785000 0x40>;
			};

			wdt2: watchdog@1e785040 {
				compatible = "aspeed,ast2600-wdt";
				reg = <0x1e785040 0x40>;
				status = "disabled";
			};

			wdt3: watchdog@1e785080 {
				compatible = "aspeed,ast2600-wdt";
				reg = <0x1e785080 0x40>;
				status = "disabled";
			};

			wdt4: watchdog@1e7850c0 {
				compatible = "aspeed,ast2600-wdt";
				reg = <0x1e7850C0 0x40>;
				status = "disabled";
			};

			i3c: bus@1e7a0000 {
				compatible = "simple-bus";
				#address-cells = <1>;
				#size-cells = <1>;
				ranges = <0 0x1e7a0000 0x8000>;
			};

			peci0: peci-controller@1e78b000 {
				compatible = "aspeed,ast2600-peci";
				reg = <0x1e78b000 0x100>;
				interrupts = <GIC_SPI 38 IRQ_TYPE_LEVEL_HIGH>;
				clocks = <&syscon ASPEED_CLK_GATE_REF0CLK>;
				resets = <&syscon ASPEED_RESET_PECI>;
				cmd-timeout-ms = <1000>;
				clock-frequency = <1000000>;
				status = "disabled";
			};

			vuart1: serial@1e787000 {
				compatible = "aspeed,ast2600-uart";
				reg = <0x1e787000 0x40>;
				interrupts = <GIC_SPI 147 IRQ_TYPE_LEVEL_HIGH>;
				clocks = <&syscon ASPEED_CLK_APB1>;
				virtual;
				status = "disabled";
			};

			pcie_vuart0: serial@1e787800 {
				compatible = "aspeed,ast2600-uart";
				reg = <0x1e787800 0x40>;
				interrupts = <GIC_SPI 180 IRQ_TYPE_LEVEL_HIGH>;
				clocks = <&syscon ASPEED_CLK_APB1>;
				virtual;
				status = "disabled";
			};

			vuart2: serial@1e788000 {
				compatible = "aspeed,ast2600-uart";
				reg = <0x1e788000 0x40>;
				interrupts = <GIC_SPI 148 IRQ_TYPE_LEVEL_HIGH>;
				clocks = <&syscon ASPEED_CLK_APB1>;
				virtual;
				status = "disabled";
			};

			pcie_vuart1: serial@1e788800 {
				compatible = "aspeed,ast2600-uart";
				reg = <0x1e788800 0x40>;
				interrupts = <GIC_SPI 181 IRQ_TYPE_LEVEL_HIGH>;
				clocks = <&syscon ASPEED_CLK_APB2>;
				virtual;
				status = "disabled";
			};

			lpc: lpc@1e789000 {
				compatible = "aspeed,ast2600-lpc-v2", "simple-mfd", "syscon";
				reg = <0x1e789000 0x1000>;
				reg-io-width = <4>;

				#address-cells = <1>;
				#size-cells = <1>;
				ranges = <0x0 0x1e789000 0x1000>;

				kcs1: kcs@24 {
					compatible = "aspeed,ast2600-kcs-bmc";
					reg = <0x24 0x1>, <0x30 0x1>, <0x3c 0x1>;
					interrupts = <GIC_SPI 138 IRQ_TYPE_LEVEL_HIGH>;
					clocks = <&syscon ASPEED_CLK_GATE_LCLK>;
					status = "disabled";
				};

				kcs2: kcs@28 {
					compatible = "aspeed,ast2600-kcs-bmc";
					reg = <0x28 0x1>, <0x34 0x1>, <0x40 0x1>;
					interrupts = <GIC_SPI 139 IRQ_TYPE_LEVEL_HIGH>;
					clocks = <&syscon ASPEED_CLK_GATE_LCLK>;
					status = "disabled";
				};

				kcs3: kcs@2c {
					compatible = "aspeed,ast2600-kcs-bmc";
					reg = <0x2c 0x1>, <0x38 0x1>, <0x44 0x1>;
					interrupts = <GIC_SPI 140 IRQ_TYPE_LEVEL_HIGH>;
					clocks = <&syscon ASPEED_CLK_GATE_LCLK>;
					status = "disabled";
				};

				kcs4: kcs@114 {
					compatible = "aspeed,ast2600-kcs-bmc";
					reg = <0x114 0x1>, <0x118 0x1>, <0x11c 0x1>;
					interrupts = <GIC_SPI 141 IRQ_TYPE_LEVEL_HIGH>;
					clocks = <&syscon ASPEED_CLK_GATE_LCLK>;
					status = "disabled";
				};

				lpc_ctrl: lpc-ctrl@80 {
					compatible = "aspeed,ast2600-lpc-ctrl";
					reg = <0x80 0x80>;
					clocks = <&syscon ASPEED_CLK_GATE_LCLK>;
					status = "disabled";
				};

				lpc_snoop: lpc-snoop@80 {
					compatible = "aspeed,ast2600-lpc-snoop";
					reg = <0x80 0x80>;
					interrupts = <GIC_SPI 144 IRQ_TYPE_LEVEL_HIGH>;
					status = "disabled";
				};

				lpc_pcc: lpc-pcc@0 {
					compatible = "aspeed,ast2600-lpc-pcc";
					reg = <0x0 0x140>;
					interrupts = <GIC_SPI 145 IRQ_TYPE_LEVEL_HIGH>;
					status = "disabled";
				};

				lhc: lhc@a0 {
					compatible = "aspeed,ast2600-lhc";
					reg = <0xa0 0x24 0xc8 0x8>;
				};

				lpc_reset: reset-controller@98 {
					compatible = "aspeed,ast2600-lpc-reset";
					reg = <0x98 0x4>;
					#reset-cells = <1>;
				};

				uart_routing: uart-routing@98 {
					compatible = "aspeed,ast2600-uart-routing";
					reg = <0x98 0x8>;
					status = "disabled";
				};

				ibt: ibt@140 {
					compatible = "aspeed,ast2600-ibt-bmc";
					reg = <0x140 0x18>;
					interrupts = <GIC_SPI 143 IRQ_TYPE_LEVEL_HIGH>;
					clocks = <&syscon ASPEED_CLK_GATE_LCLK>;
					status = "disabled";
				};

				mbox: mbox@200 {
					compatible = "aspeed,ast2600-mbox";
					reg = <0x200 0xc0>;
					interrupts = <GIC_SPI 54 IRQ_TYPE_LEVEL_HIGH>;
					status = "disabled";
				};
			};

			pcie_lpc: pcie-lpc@1e789800 {
				compatible = "aspeed,ast2600-pcie-lpc", "simple-mfd", "syscon";
				reg = <0x1e789800 0x800>;

				#address-cells = <1>;
				#size-cells = <1>;
				ranges = <0x0 0x1e789800 0x800>;

				pcie_kcs1: pcie-kcs@24 {
					compatible = "aspeed,ast2600-kcs-bmc";
					reg = <0x24 0x1>, <0x30 0x1>, <0x3c 0x1>;
					interrupts = <GIC_SPI 174 IRQ_TYPE_LEVEL_HIGH>;
					status = "disabled";
				};

				pcie_kcs2: pcie-kcs@28 {
					compatible = "aspeed,ast2600-kcs-bmc";
					reg = <0x28 0x1>, <0x34 0x1>, <0x40 0x1>;
					interrupts = <GIC_SPI 175 IRQ_TYPE_LEVEL_HIGH>;
					status = "disabled";
				};

				pcie_kcs3: pcie-kcs@2c {
					compatible = "aspeed,ast2600-kcs-bmc";
					reg = <0x2c 0x1>, <0x38 0x1>, <0x44 0x1>;
					interrupts = <GIC_SPI 176 IRQ_TYPE_LEVEL_HIGH>;
					status = "disabled";
				};

				pcie_kcs4: pcie-kcs@114 {
					compatible = "aspeed,ast2600-kcs-bmc";
					reg = <0x114 0x1>, <0x118 0x1>, <0x11c 0x1>;
					interrupts = <GIC_SPI 177 IRQ_TYPE_LEVEL_HIGH>;
					status = "disabled";
				};

				pcie_snoop: pcie-snoop@80 {
					compatible = "aspeed,ast2600-lpc-snoop";
					reg = <0x80 0x80>;
					interrupts = <GIC_SPI 171 IRQ_TYPE_LEVEL_HIGH>;
					status = "disabled";
				};

				pcie_pcc: pcie-pcc@0 {
					compatible = "aspeed,ast2600-lpc-pcc";
					reg = <0x0 0x140>;
					interrupts = <GIC_SPI 173 IRQ_TYPE_LEVEL_HIGH>;
					status = "disabled";
				};

				pcie_ibt: pcie_ibt@140 {
					compatible = "aspeed,ast2600-ibt-bmc";
					reg = <0x140 0x18>;
					interrupts = <GIC_SPI 172 IRQ_TYPE_LEVEL_HIGH>;
					status = "disabled";
				};

			};

			sdc: sdc@1e740000 {
				compatible = "aspeed,ast2600-sd-controller";
				reg = <0x1e740000 0x100>;
				#address-cells = <1>;
				#size-cells = <1>;
				ranges = <0 0x1e740000 0x10000>;
				clocks = <&syscon ASPEED_CLK_GATE_SDCLK>;
				status = "disabled";

				sdhci0: sdhci@1e740100 {
					compatible = "aspeed,ast2600-sdhci", "sdhci";
					reg = <0x100 0x100>;
					interrupts = <GIC_SPI 43 IRQ_TYPE_LEVEL_HIGH>;
					sdhci,auto-cmd12;
					clocks = <&syscon ASPEED_CLK_SDIO>;
					pinctrl-names = "default";
					pinctrl-0 = <&pinctrl_sd1_default>;
					status = "disabled";
				};

				sdhci1: sdhci@1e740200 {
					compatible = "aspeed,ast2600-sdhci", "sdhci";
					reg = <0x200 0x100>;
					interrupts = <GIC_SPI 43 IRQ_TYPE_LEVEL_HIGH>;
					sdhci,auto-cmd12;
					clocks = <&syscon ASPEED_CLK_SDIO>;
					pinctrl-names = "default";
					pinctrl-0 = <&pinctrl_sd2_default>;
					status = "disabled";
				};
			};

			emmc_controller: sdc@1e750000 {
				compatible = "aspeed,ast2600-sd-controller";
				reg = <0x1e750000 0x100>;
				#address-cells = <1>;
				#size-cells = <1>;
				ranges = <0 0x1e750000 0x10000>;
				clocks = <&syscon ASPEED_CLK_GATE_EMMCCLK>;
				resets = <&syscon ASPEED_RESET_EMMC>;
				status = "disabled";

				emmc: sdhci@1e750100 {
					compatible = "aspeed,ast2600-emmc";
					reg = <0x100 0x100>;
					sdhci,auto-cmd12;
					interrupts = <GIC_SPI 15 IRQ_TYPE_LEVEL_HIGH>;
					clocks = <&syscon ASPEED_CLK_EMMC>;
					pinctrl-names = "default";
					pinctrl-0 = <&pinctrl_emmc_default>;
				};
			};

			i2c: bus@1e78a000 {
				compatible = "simple-bus";
				#address-cells = <1>;
				#size-cells = <1>;
				ranges = <0 0x1e78a000 0x1000>;
			};

			uart2: serial@1e78d000 {
				compatible = "aspeed,ast2600-uart";
				reg = <0x1e78d000 0x20>;
				reg-shift = <2>;
				reg-io-width = <4>;
				interrupts = <GIC_SPI 48 IRQ_TYPE_LEVEL_HIGH>;
				clocks = <&syscon ASPEED_CLK_GATE_UART2CLK>;
				resets = <&lpc_reset 5>;
				no-loopback-test;
				pinctrl-names = "default";
				pinctrl-0 = <&pinctrl_txd2_default &pinctrl_rxd2_default>;
				status = "disabled";
			};

			uart3: serial@1e78e000 {
				compatible = "aspeed,ast2600-uart";
				reg = <0x1e78e000 0x20>;
				reg-shift = <2>;
				reg-io-width = <4>;
				interrupts = <GIC_SPI 49 IRQ_TYPE_LEVEL_HIGH>;
				clocks = <&syscon ASPEED_CLK_GATE_UART3CLK>;
				resets = <&lpc_reset 6>;
				no-loopback-test;
				pinctrl-names = "default";
				pinctrl-0 = <&pinctrl_txd3_default &pinctrl_rxd3_default>;
				status = "disabled";
			};

			uart4: serial@1e78f000 {
				compatible = "aspeed,ast2600-uart";
				reg = <0x1e78f000 0x20>;
				reg-shift = <2>;
				reg-io-width = <4>;
				interrupts = <GIC_SPI 50 IRQ_TYPE_LEVEL_HIGH>;
				clocks = <&syscon ASPEED_CLK_GATE_UART4CLK>;
				resets = <&lpc_reset 7>;
				no-loopback-test;
				pinctrl-names = "default";
				pinctrl-0 = <&pinctrl_txd4_default &pinctrl_rxd4_default>;
				status = "disabled";
			};

			uart6: serial@1e790000 {
				compatible = "aspeed,ast2600-uart";
				reg = <0x1e790000 0x20>;
				reg-shift = <2>;
				reg-io-width = <4>;
				interrupts = <GIC_SPI 57 IRQ_TYPE_LEVEL_HIGH>;
				clocks = <&syscon ASPEED_CLK_GATE_UART6CLK>;
				no-loopback-test;
				pinctrl-names = "default";
				pinctrl-0 = <&pinctrl_uart6_default>;

				status = "disabled";
			};

			uart7: serial@1e790100 {
				compatible = "aspeed,ast2600-uart";
				reg = <0x1e790100 0x20>;
				reg-shift = <2>;
				reg-io-width = <4>;
				interrupts = <GIC_SPI 58 IRQ_TYPE_LEVEL_HIGH>;
				clocks = <&syscon ASPEED_CLK_GATE_UART7CLK>;
				no-loopback-test;
				pinctrl-names = "default";
				pinctrl-0 = <&pinctrl_uart7_default>;

				status = "disabled";
			};

			uart8: serial@1e790200 {
				compatible = "aspeed,ast2600-uart";
				reg = <0x1e790200 0x20>;
				reg-shift = <2>;
				reg-io-width = <4>;
				interrupts = <GIC_SPI 59 IRQ_TYPE_LEVEL_HIGH>;
				clocks = <&syscon ASPEED_CLK_GATE_UART8CLK>;
				no-loopback-test;
				pinctrl-names = "default";
				pinctrl-0 = <&pinctrl_uart8_default>;

				status = "disabled";
			};

			uart9: serial@1e790300 {
				compatible = "aspeed,ast2600-uart";
				reg = <0x1e790300 0x20>;
				reg-shift = <2>;
				reg-io-width = <4>;
				interrupts = <GIC_SPI 60 IRQ_TYPE_LEVEL_HIGH>;
				clocks = <&syscon ASPEED_CLK_GATE_UART9CLK>;
				no-loopback-test;
				pinctrl-names = "default";
				pinctrl-0 = <&pinctrl_uart9_default>;

				status = "disabled";
			};

			uart10: serial@1e790400 {
				compatible = "aspeed,ast2600-uart";
				reg = <0x1e790400 0x20>;
				interrupts = <GIC_SPI 61 IRQ_TYPE_LEVEL_HIGH>;
				clocks = <&syscon ASPEED_CLK_GATE_UART10CLK>;
				pinctrl-names = "default";
				pinctrl-0 = <&pinctrl_uart10_default>;
				no-loopback-test;
				status = "disabled";
			};

			uart11: serial@1e790500 {
				compatible = "aspeed,ast2600-uart";
				reg = <0x1e790500 0x20>;
				interrupts = <GIC_SPI 62 IRQ_TYPE_LEVEL_HIGH>;
				clocks = <&syscon ASPEED_CLK_GATE_UART11CLK>;
				pinctrl-names = "default";
				pinctrl-0 = <&pinctrl_uart11_default>;
				no-loopback-test;
				status = "disabled";
			};

			uart12: serial@1e790600 {
				compatible = "aspeed,ast2600-uart";
				reg = <0x1e790600 0x20>;
				interrupts = <GIC_SPI 63 IRQ_TYPE_LEVEL_HIGH>;
				clocks = <&syscon ASPEED_CLK_GATE_UART12CLK>;
				pinctrl-names = "default";
				pinctrl-0 = <&pinctrl_uart12g1_default>;
				no-loopback-test;
				status = "disabled";
			};

			uart13: serial@1e790700 {
				compatible = "aspeed,ast2600-uart";
				reg = <0x1e790700 0x20>;
				interrupts = <GIC_SPI 64 IRQ_TYPE_LEVEL_HIGH>;
				clocks = <&syscon ASPEED_CLK_GATE_UART13CLK>;
				pinctrl-names = "default";
				pinctrl-0 = <&pinctrl_uart13g1_default>;
				no-loopback-test;
				status = "disabled";
			};

			fsim0: fsi@1e79b000 {
				#interrupt-cells = <1>;
				compatible = "aspeed,ast2600-fsi-master", "fsi-master";
				reg = <0x1e79b000 0x94>;
				interrupts = <GIC_SPI 100 IRQ_TYPE_LEVEL_HIGH>;
				pinctrl-names = "default";
				pinctrl-0 = <&pinctrl_fsi1_default>;
				clocks = <&syscon ASPEED_CLK_GATE_FSICLK>;
				interrupt-controller;
				status = "disabled";
			};

			fsim1: fsi@1e79b100 {
				#interrupt-cells = <1>;
				compatible = "aspeed,ast2600-fsi-master", "fsi-master";
				reg = <0x1e79b100 0x94>;
				interrupts = <GIC_SPI 101 IRQ_TYPE_LEVEL_HIGH>;
				pinctrl-names = "default";
				pinctrl-0 = <&pinctrl_fsi2_default>;
				clocks = <&syscon ASPEED_CLK_GATE_FSICLK>;
				interrupt-controller;
				status = "disabled";
			};

			udma: uart-dma@1e79e000 {
				compatible = "aspeed,ast2600-udma";
				reg = <0x1e79e000 0x1000>;
				interrupts = <GIC_SPI 56 IRQ_TYPE_LEVEL_HIGH>;
			};

			rvas: rvas@1e7c8000 {
				compatible = "aspeed,ast2600-rvas";
				reg = <0x1e7c8000 0x800 0x1e6ec000 0x800 0x1e700000 0x1000>;
				clocks = <&syscon ASPEED_CLK_GATE_RVASCLK>,
					 <&syscon ASPEED_CLK_GATE_VCLK>,
					 <&syscon ASPEED_CLK_GATE_ECLK>;
				clock-names = "rvasclk-gate", "vclk", "eclk";
				interrupts = <GIC_SPI 98 IRQ_TYPE_LEVEL_HIGH>, <GIC_SPI 163 IRQ_TYPE_LEVEL_HIGH>, <GIC_SPI 7 IRQ_TYPE_LEVEL_HIGH>;
				resets = <&syscon ASPEED_RESET_RVAS>, <&syscon ASPEED_RESET_VIDEO>;
				status = "disabled";
			};

			bmc_dev: bmc_dev@1e7e0000 {
				compatible = "aspeed,ast2600-bmc-device";
				reg = <0x1e7e0000 0xB000>;
				interrupts-extended = <&gic GIC_SPI 99 IRQ_TYPE_LEVEL_HIGH>,
						      <&scu_ic0 ASPEED_AST2600_SCU_IC0_PCIE_PERST_LO_TO_HI>;
				aspeed,scu = <&syscon>;
				pcie2lpc;
				status = "disabled";
			};
		};
	};
};

#include "aspeed-g6-pinctrl.dtsi"

&i2c {

	i2c_global: i2c-global-regs@0 {
		compatible = "aspeed,i2c-global", "simple-mfd", "syscon";
		reg = <0x0 0x80>;
	};

	i2c0: i2c-bus@80 {
		#address-cells = <1>;
		#size-cells = <0>;
<<<<<<< HEAD
		#interrupt-cells = <1>;
		reg = <0x80 0x80>, <0xC00 0x20>;
		compatible = "aspeed,ast2600-i2cv2";
		aspeed,global-regs = <&i2c_global>;
=======
		reg = <0x80 0x80>;
		compatible = "aspeed,ast2600-i2c-bus";
>>>>>>> b217945e
		clocks = <&syscon ASPEED_CLK_APB2>;
		resets = <&syscon ASPEED_RESET_I2C>;
		interrupts = <GIC_SPI 110 IRQ_TYPE_LEVEL_HIGH>;
		clock-frequency = <100000>;
		pinctrl-names = "default";
		pinctrl-0 = <&pinctrl_i2c1_default>;
		status = "disabled";
	};

	i2c1: i2c-bus@100 {
		#address-cells = <1>;
		#size-cells = <0>;
<<<<<<< HEAD
		#interrupt-cells = <1>;
		reg = <0x100 0x80>, <0xC20 0x20>;
		compatible = "aspeed,ast2600-i2cv2";
		aspeed,global-regs = <&i2c_global>;
=======
		reg = <0x100 0x80>;
		compatible = "aspeed,ast2600-i2c-bus";
>>>>>>> b217945e
		clocks = <&syscon ASPEED_CLK_APB2>;
		resets = <&syscon ASPEED_RESET_I2C>;
		interrupts = <GIC_SPI 111 IRQ_TYPE_LEVEL_HIGH>;
		clock-frequency = <100000>;
		pinctrl-names = "default";
		pinctrl-0 = <&pinctrl_i2c2_default>;
		status = "disabled";
	};

	i2c2: i2c-bus@180 {
		#address-cells = <1>;
		#size-cells = <0>;
<<<<<<< HEAD
		#interrupt-cells = <1>;
		reg = <0x180 0x80>, <0xC40 0x20>;
		compatible = "aspeed,ast2600-i2cv2";
		aspeed,global-regs = <&i2c_global>;
=======
		reg = <0x180 0x80>;
		compatible = "aspeed,ast2600-i2c-bus";
>>>>>>> b217945e
		clocks = <&syscon ASPEED_CLK_APB2>;
		resets = <&syscon ASPEED_RESET_I2C>;
		interrupts = <GIC_SPI 112 IRQ_TYPE_LEVEL_HIGH>;
		clock-frequency = <100000>;
		pinctrl-names = "default";
		pinctrl-0 = <&pinctrl_i2c3_default>;
		status = "disabled";
	};

	i2c3: i2c-bus@200 {
		#address-cells = <1>;
		#size-cells = <0>;
<<<<<<< HEAD
		#interrupt-cells = <1>;
		reg = <0x200 0x80>, <0xC60 0x20>;
		compatible = "aspeed,ast2600-i2cv2";
		aspeed,global-regs = <&i2c_global>;
=======
		reg = <0x200 0x80>;
		compatible = "aspeed,ast2600-i2c-bus";
>>>>>>> b217945e
		clocks = <&syscon ASPEED_CLK_APB2>;
		resets = <&syscon ASPEED_RESET_I2C>;
		interrupts = <GIC_SPI 113 IRQ_TYPE_LEVEL_HIGH>;
		clock-frequency = <100000>;
		pinctrl-names = "default";
		pinctrl-0 = <&pinctrl_i2c4_default>;
		status = "disabled";
	};

	i2c4: i2c-bus@280 {
		#address-cells = <1>;
		#size-cells = <0>;
<<<<<<< HEAD
		#interrupt-cells = <1>;
		reg = <0x280 0x80>, <0xC80 0x20>;
		compatible = "aspeed,ast2600-i2cv2";
		aspeed,global-regs = <&i2c_global>;
=======
		reg = <0x280 0x80>;
		compatible = "aspeed,ast2600-i2c-bus";
>>>>>>> b217945e
		clocks = <&syscon ASPEED_CLK_APB2>;
		resets = <&syscon ASPEED_RESET_I2C>;
		interrupts = <GIC_SPI 114 IRQ_TYPE_LEVEL_HIGH>;
		clock-frequency = <100000>;
		pinctrl-names = "default";
		pinctrl-0 = <&pinctrl_i2c5_default>;
		status = "disabled";
	};

	i2c5: i2c-bus@300 {
		#address-cells = <1>;
		#size-cells = <0>;
<<<<<<< HEAD
		#interrupt-cells = <1>;
		reg = <0x300 0x80>, <0xCA0 0x20>;
		compatible = "aspeed,ast2600-i2cv2";
		aspeed,global-regs = <&i2c_global>;
=======
		reg = <0x300 0x80>;
		compatible = "aspeed,ast2600-i2c-bus";
>>>>>>> b217945e
		clocks = <&syscon ASPEED_CLK_APB2>;
		resets = <&syscon ASPEED_RESET_I2C>;
		interrupts = <GIC_SPI 115 IRQ_TYPE_LEVEL_HIGH>;
		clock-frequency = <100000>;
		pinctrl-names = "default";
		pinctrl-0 = <&pinctrl_i2c6_default>;
		status = "disabled";
	};

	i2c6: i2c-bus@380 {
		#address-cells = <1>;
		#size-cells = <0>;
<<<<<<< HEAD
		#interrupt-cells = <1>;
		reg = <0x380 0x80>, <0xCC0 0x20>;
		compatible = "aspeed,ast2600-i2cv2";
		aspeed,global-regs = <&i2c_global>;
=======
		reg = <0x380 0x80>;
		compatible = "aspeed,ast2600-i2c-bus";
>>>>>>> b217945e
		clocks = <&syscon ASPEED_CLK_APB2>;
		resets = <&syscon ASPEED_RESET_I2C>;
		interrupts = <GIC_SPI 116 IRQ_TYPE_LEVEL_HIGH>;
		clock-frequency = <100000>;
		pinctrl-names = "default";
		pinctrl-0 = <&pinctrl_i2c7_default>;
		status = "disabled";
	};

	i2c7: i2c-bus@400 {
		#address-cells = <1>;
		#size-cells = <0>;
<<<<<<< HEAD
		#interrupt-cells = <1>;
		reg = <0x400 0x80>, <0xCE0 0x20>;
		compatible = "aspeed,ast2600-i2cv2";
		aspeed,global-regs = <&i2c_global>;
=======
		reg = <0x400 0x80>;
		compatible = "aspeed,ast2600-i2c-bus";
>>>>>>> b217945e
		clocks = <&syscon ASPEED_CLK_APB2>;
		resets = <&syscon ASPEED_RESET_I2C>;
		interrupts = <GIC_SPI 117 IRQ_TYPE_LEVEL_HIGH>;
		clock-frequency = <100000>;
		pinctrl-names = "default";
		pinctrl-0 = <&pinctrl_i2c8_default>;
		status = "disabled";
	};

	i2c8: i2c-bus@480 {
		#address-cells = <1>;
		#size-cells = <0>;
<<<<<<< HEAD
		#interrupt-cells = <1>;
		reg = <0x480 0x80>, <0xD00 0x20>;
		compatible = "aspeed,ast2600-i2cv2";
		aspeed,global-regs = <&i2c_global>;
=======
		reg = <0x480 0x80>;
		compatible = "aspeed,ast2600-i2c-bus";
>>>>>>> b217945e
		clocks = <&syscon ASPEED_CLK_APB2>;
		resets = <&syscon ASPEED_RESET_I2C>;
		interrupts = <GIC_SPI 118 IRQ_TYPE_LEVEL_HIGH>;
		clock-frequency = <100000>;
		pinctrl-names = "default";
		pinctrl-0 = <&pinctrl_i2c9_default>;
		status = "disabled";
	};

	i2c9: i2c-bus@500 {
		#address-cells = <1>;
		#size-cells = <0>;
<<<<<<< HEAD
		#interrupt-cells = <1>;
		reg = <0x500 0x80>, <0xD20 0x20>;
		compatible = "aspeed,ast2600-i2cv2";
		aspeed,global-regs = <&i2c_global>;
=======
		reg = <0x500 0x80>;
		compatible = "aspeed,ast2600-i2c-bus";
>>>>>>> b217945e
		clocks = <&syscon ASPEED_CLK_APB2>;
		resets = <&syscon ASPEED_RESET_I2C>;
		interrupts = <GIC_SPI 119 IRQ_TYPE_LEVEL_HIGH>;
		clock-frequency = <100000>;
		pinctrl-names = "default";
		pinctrl-0 = <&pinctrl_i2c10_default>;
		status = "disabled";
	};

	i2c10: i2c-bus@580 {
		#address-cells = <1>;
		#size-cells = <0>;
<<<<<<< HEAD
		#interrupt-cells = <1>;
		reg = <0x580 0x80>, <0xD40 0x20>;
		compatible = "aspeed,ast2600-i2cv2";
		aspeed,global-regs = <&i2c_global>;
=======
		reg = <0x580 0x80>;
		compatible = "aspeed,ast2600-i2c-bus";
>>>>>>> b217945e
		clocks = <&syscon ASPEED_CLK_APB2>;
		resets = <&syscon ASPEED_RESET_I2C>;
		interrupts = <GIC_SPI 120 IRQ_TYPE_LEVEL_HIGH>;
		clock-frequency = <100000>;
		pinctrl-names = "default";
		pinctrl-0 = <&pinctrl_i2c11_default>;
		status = "disabled";
	};

	i2c11: i2c-bus@600 {
		#address-cells = <1>;
		#size-cells = <0>;
<<<<<<< HEAD
		#interrupt-cells = <1>;
		reg = <0x600 0x80>, <0xD60 0x20>;
		compatible = "aspeed,ast2600-i2cv2";
		aspeed,global-regs = <&i2c_global>;
=======
		reg = <0x600 0x80>;
		compatible = "aspeed,ast2600-i2c-bus";
>>>>>>> b217945e
		clocks = <&syscon ASPEED_CLK_APB2>;
		resets = <&syscon ASPEED_RESET_I2C>;
		interrupts = <GIC_SPI 121 IRQ_TYPE_LEVEL_HIGH>;
		clock-frequency = <100000>;
		pinctrl-names = "default";
		pinctrl-0 = <&pinctrl_i2c12_default>;
		status = "disabled";
	};

	i2c12: i2c-bus@680 {
		#address-cells = <1>;
		#size-cells = <0>;
<<<<<<< HEAD
		#interrupt-cells = <1>;
		reg = <0x680 0x80>, <0xD80 0x20>;
		compatible = "aspeed,ast2600-i2cv2";
		aspeed,global-regs = <&i2c_global>;
=======
		reg = <0x680 0x80>;
		compatible = "aspeed,ast2600-i2c-bus";
>>>>>>> b217945e
		clocks = <&syscon ASPEED_CLK_APB2>;
		resets = <&syscon ASPEED_RESET_I2C>;
		interrupts = <GIC_SPI 122 IRQ_TYPE_LEVEL_HIGH>;
		clock-frequency = <100000>;
		pinctrl-names = "default";
		pinctrl-0 = <&pinctrl_i2c13_default>;
		status = "disabled";
	};

	i2c13: i2c-bus@700 {
		#address-cells = <1>;
		#size-cells = <0>;
<<<<<<< HEAD
		#interrupt-cells = <1>;
		reg = <0x700 0x80>, <0xDA0 0x20>;
		compatible = "aspeed,ast2600-i2cv2";
		aspeed,global-regs = <&i2c_global>;
=======
		reg = <0x700 0x80>;
		compatible = "aspeed,ast2600-i2c-bus";
>>>>>>> b217945e
		clocks = <&syscon ASPEED_CLK_APB2>;
		resets = <&syscon ASPEED_RESET_I2C>;
		interrupts = <GIC_SPI 123 IRQ_TYPE_LEVEL_HIGH>;
		clock-frequency = <100000>;
		pinctrl-names = "default";
		pinctrl-0 = <&pinctrl_i2c14_default>;
		status = "disabled";
	};

	i2c14: i2c-bus@780 {
		#address-cells = <1>;
		#size-cells = <0>;
<<<<<<< HEAD
		#interrupt-cells = <1>;
		reg = <0x780 0x80>, <0xDC0 0x20>;
		compatible = "aspeed,ast2600-i2cv2";
		aspeed,global-regs = <&i2c_global>;
=======
		reg = <0x780 0x80>;
		compatible = "aspeed,ast2600-i2c-bus";
>>>>>>> b217945e
		clocks = <&syscon ASPEED_CLK_APB2>;
		resets = <&syscon ASPEED_RESET_I2C>;
		interrupts = <GIC_SPI 124 IRQ_TYPE_LEVEL_HIGH>;
		clock-frequency = <100000>;
		pinctrl-names = "default";
		pinctrl-0 = <&pinctrl_i2c15_default>;
		status = "disabled";
	};

	i2c15: i2c-bus@800 {
		#address-cells = <1>;
		#size-cells = <0>;
<<<<<<< HEAD
		#interrupt-cells = <1>;
		reg = <0x800 0x80>, <0xDE0 0x20>;
		compatible = "aspeed,ast2600-i2cv2";
		aspeed,global-regs = <&i2c_global>;
=======
		reg = <0x800 0x80>;
		compatible = "aspeed,ast2600-i2c-bus";
>>>>>>> b217945e
		clocks = <&syscon ASPEED_CLK_APB2>;
		resets = <&syscon ASPEED_RESET_I2C>;
		interrupts = <GIC_SPI 125 IRQ_TYPE_LEVEL_HIGH>;
		clock-frequency = <100000>;
		pinctrl-names = "default";
		pinctrl-0 = <&pinctrl_i2c16_default>;
		status = "disabled";
	};
};

&i3c {
	i3c_global: i3c-global {
		compatible = "aspeed,ast2600-i3c-global", "simple-mfd", "syscon";
		resets = <&syscon ASPEED_RESET_I3C>;
		reg = <0x0 0x1000>;
	};

	i3c0: i3c@2000 {
		#address-cells = <3>;
		#size-cells = <0>;
		#interrupt-cells = <1>;

		reg = <0x2000 0x1000>;
		compatible = "aspeed,ast2600-i3c";
		clocks = <&syscon ASPEED_CLK_GATE_I3C0CLK>;
		resets = <&syscon ASPEED_RESET_I3C0>;
		interrupts = <GIC_SPI 102 IRQ_TYPE_LEVEL_HIGH>;
		pinctrl-names = "default";
		pinctrl-0 = <&pinctrl_i3c1_default>;

		i2c-scl-hz = <1000000>;
		i3c-scl-hz = <2000000>;
		i3c-od-scl-hi-period-ns = <380>;
		i3c-od-scl-lo-period-ns = <620>;
		i3c-pp-scl-hi-period-ns = <250>;
		i3c-pp-scl-lo-period-ns = <250>;
		sda-tx-hold-ns = <70>;
		aspeed,global-regs = <&i3c_global 0>;
		sda-pullup-ohms = <2000>;

		status = "disabled";
	};

	i3c1: i3c@3000 {
		#address-cells = <3>;
		#size-cells = <0>;
		#interrupt-cells = <1>;

		reg = <0x3000 0x1000>;
		compatible = "aspeed,ast2600-i3c";
		clocks = <&syscon ASPEED_CLK_GATE_I3C1CLK>;
		resets = <&syscon ASPEED_RESET_I3C1>;
		interrupts = <GIC_SPI 103 IRQ_TYPE_LEVEL_HIGH>;
		pinctrl-names = "default";
		pinctrl-0 = <&pinctrl_i3c2_default>;

		i2c-scl-hz = <1000000>;
		i3c-scl-hz = <2000000>;
		i3c-od-scl-hi-period-ns = <380>;
		i3c-od-scl-lo-period-ns = <620>;
		i3c-pp-scl-hi-period-ns = <250>;
		i3c-pp-scl-lo-period-ns = <250>;
		sda-tx-hold-ns = <70>;
		aspeed,global-regs = <&i3c_global 1>;
		sda-pullup-ohms = <2000>;

		status = "disabled";
	};

	i3c2: i3c@4000 {
		#address-cells = <3>;
		#size-cells = <0>;
		#interrupt-cells = <1>;

		reg = <0x4000 0x1000>;
		compatible = "aspeed,ast2600-i3c";
		clocks = <&syscon ASPEED_CLK_GATE_I3C2CLK>;
		resets = <&syscon ASPEED_RESET_I3C2>;
		interrupts = <GIC_SPI 104 IRQ_TYPE_LEVEL_HIGH>;

		i2c-scl-hz = <1000000>;
		i3c-scl-hz = <2000000>;
		i3c-od-scl-hi-period-ns = <380>;
		i3c-od-scl-lo-period-ns = <620>;
		i3c-pp-scl-hi-period-ns = <250>;
		i3c-pp-scl-lo-period-ns = <250>;
		sda-tx-hold-ns = <70>;
		aspeed,global-regs = <&i3c_global 2>;
		sda-pullup-ohms = <2000>;

		status = "disabled";
	};

	i3c3: i3c@5000 {
		#address-cells = <3>;
		#size-cells = <0>;
		#interrupt-cells = <1>;

		reg = <0x5000 0x1000>;
		compatible = "aspeed,ast2600-i3c";
		clocks = <&syscon ASPEED_CLK_GATE_I3C3CLK>;
		resets = <&syscon ASPEED_RESET_I3C3>;
		interrupts = <GIC_SPI 105 IRQ_TYPE_LEVEL_HIGH>;

		i2c-scl-hz = <1000000>;
		i3c-scl-hz = <2000000>;
		i3c-od-scl-hi-period-ns = <380>;
		i3c-od-scl-lo-period-ns = <620>;
		i3c-pp-scl-hi-period-ns = <250>;
		i3c-pp-scl-lo-period-ns = <250>;
		sda-tx-hold-ns = <70>;
		aspeed,global-regs = <&i3c_global 3>;
		sda-pullup-ohms = <2000>;

		status = "disabled";
	};

	i3c4: i3c@6000 {
		#address-cells = <3>;
		#size-cells = <0>;
		#interrupt-cells = <1>;

		reg = <0x6000 0x1000>;
		compatible = "aspeed,ast2600-i3c";
		clocks = <&syscon ASPEED_CLK_GATE_I3C4CLK>;
		resets = <&syscon ASPEED_RESET_I3C4>;
		interrupts = <GIC_SPI 106 IRQ_TYPE_LEVEL_HIGH>;
		pinctrl-names = "default";
		pinctrl-0 = <&pinctrl_i3c5_default>;

		i2c-scl-hz = <1000000>;
		i3c-scl-hz = <2000000>;
		i3c-od-scl-hi-period-ns = <380>;
		i3c-od-scl-lo-period-ns = <620>;
		i3c-pp-scl-hi-period-ns = <250>;
		i3c-pp-scl-lo-period-ns = <250>;
		sda-tx-hold-ns = <70>;
		aspeed,global-regs = <&i3c_global 4>;
		sda-pullup-ohms = <2000>;

		status = "disabled";
	};

	i3c5: i3c@7000 {
		#address-cells = <3>;
		#size-cells = <0>;
		#interrupt-cells = <1>;

		reg = <0x7000 0x1000>;
		compatible = "aspeed,ast2600-i3c";
		clocks = <&syscon ASPEED_CLK_GATE_I3C5CLK>;
		resets = <&syscon ASPEED_RESET_I3C5>;
		interrupts = <GIC_SPI 107 IRQ_TYPE_LEVEL_HIGH>;
		pinctrl-names = "default";
		pinctrl-0 = <&pinctrl_i3c6_default>;

		i2c-scl-hz = <1000000>;
		i3c-scl-hz = <2000000>;
		i3c-od-scl-hi-period-ns = <380>;
		i3c-od-scl-lo-period-ns = <620>;
		i3c-pp-scl-hi-period-ns = <250>;
		i3c-pp-scl-lo-period-ns = <250>;
		sda-tx-hold-ns = <70>;
		aspeed,global-regs = <&i3c_global 5>;
		sda-pullup-ohms = <2000>;

		status = "disabled";
	};
};<|MERGE_RESOLUTION|>--- conflicted
+++ resolved
@@ -743,7 +743,6 @@
 				clocks = <&syscon ASPEED_CLK_APB2>;
 				#interrupt-cells = <2>;
 				interrupt-controller;
-				#interrupt-cells = <2>;
 				bus-frequency = <12000000>;
 				pinctrl-names = "default";
 				pinctrl-0 = <&pinctrl_sgpm1_default>;
@@ -759,7 +758,6 @@
 				clocks = <&syscon ASPEED_CLK_APB2>;
 				#interrupt-cells = <2>;
 				interrupt-controller;
-				#interrupt-cells = <2>;
 				bus-frequency = <12000000>;
 				pinctrl-names = "default";
 				pinctrl-0 = <&pinctrl_sgpm2_default>;
@@ -1325,15 +1323,10 @@
 	i2c0: i2c-bus@80 {
 		#address-cells = <1>;
 		#size-cells = <0>;
-<<<<<<< HEAD
 		#interrupt-cells = <1>;
 		reg = <0x80 0x80>, <0xC00 0x20>;
 		compatible = "aspeed,ast2600-i2cv2";
 		aspeed,global-regs = <&i2c_global>;
-=======
-		reg = <0x80 0x80>;
-		compatible = "aspeed,ast2600-i2c-bus";
->>>>>>> b217945e
 		clocks = <&syscon ASPEED_CLK_APB2>;
 		resets = <&syscon ASPEED_RESET_I2C>;
 		interrupts = <GIC_SPI 110 IRQ_TYPE_LEVEL_HIGH>;
@@ -1346,15 +1339,10 @@
 	i2c1: i2c-bus@100 {
 		#address-cells = <1>;
 		#size-cells = <0>;
-<<<<<<< HEAD
 		#interrupt-cells = <1>;
 		reg = <0x100 0x80>, <0xC20 0x20>;
 		compatible = "aspeed,ast2600-i2cv2";
 		aspeed,global-regs = <&i2c_global>;
-=======
-		reg = <0x100 0x80>;
-		compatible = "aspeed,ast2600-i2c-bus";
->>>>>>> b217945e
 		clocks = <&syscon ASPEED_CLK_APB2>;
 		resets = <&syscon ASPEED_RESET_I2C>;
 		interrupts = <GIC_SPI 111 IRQ_TYPE_LEVEL_HIGH>;
@@ -1367,15 +1355,10 @@
 	i2c2: i2c-bus@180 {
 		#address-cells = <1>;
 		#size-cells = <0>;
-<<<<<<< HEAD
 		#interrupt-cells = <1>;
 		reg = <0x180 0x80>, <0xC40 0x20>;
 		compatible = "aspeed,ast2600-i2cv2";
 		aspeed,global-regs = <&i2c_global>;
-=======
-		reg = <0x180 0x80>;
-		compatible = "aspeed,ast2600-i2c-bus";
->>>>>>> b217945e
 		clocks = <&syscon ASPEED_CLK_APB2>;
 		resets = <&syscon ASPEED_RESET_I2C>;
 		interrupts = <GIC_SPI 112 IRQ_TYPE_LEVEL_HIGH>;
@@ -1388,15 +1371,10 @@
 	i2c3: i2c-bus@200 {
 		#address-cells = <1>;
 		#size-cells = <0>;
-<<<<<<< HEAD
 		#interrupt-cells = <1>;
 		reg = <0x200 0x80>, <0xC60 0x20>;
 		compatible = "aspeed,ast2600-i2cv2";
 		aspeed,global-regs = <&i2c_global>;
-=======
-		reg = <0x200 0x80>;
-		compatible = "aspeed,ast2600-i2c-bus";
->>>>>>> b217945e
 		clocks = <&syscon ASPEED_CLK_APB2>;
 		resets = <&syscon ASPEED_RESET_I2C>;
 		interrupts = <GIC_SPI 113 IRQ_TYPE_LEVEL_HIGH>;
@@ -1409,15 +1387,10 @@
 	i2c4: i2c-bus@280 {
 		#address-cells = <1>;
 		#size-cells = <0>;
-<<<<<<< HEAD
 		#interrupt-cells = <1>;
 		reg = <0x280 0x80>, <0xC80 0x20>;
 		compatible = "aspeed,ast2600-i2cv2";
 		aspeed,global-regs = <&i2c_global>;
-=======
-		reg = <0x280 0x80>;
-		compatible = "aspeed,ast2600-i2c-bus";
->>>>>>> b217945e
 		clocks = <&syscon ASPEED_CLK_APB2>;
 		resets = <&syscon ASPEED_RESET_I2C>;
 		interrupts = <GIC_SPI 114 IRQ_TYPE_LEVEL_HIGH>;
@@ -1430,15 +1403,10 @@
 	i2c5: i2c-bus@300 {
 		#address-cells = <1>;
 		#size-cells = <0>;
-<<<<<<< HEAD
 		#interrupt-cells = <1>;
 		reg = <0x300 0x80>, <0xCA0 0x20>;
 		compatible = "aspeed,ast2600-i2cv2";
 		aspeed,global-regs = <&i2c_global>;
-=======
-		reg = <0x300 0x80>;
-		compatible = "aspeed,ast2600-i2c-bus";
->>>>>>> b217945e
 		clocks = <&syscon ASPEED_CLK_APB2>;
 		resets = <&syscon ASPEED_RESET_I2C>;
 		interrupts = <GIC_SPI 115 IRQ_TYPE_LEVEL_HIGH>;
@@ -1451,15 +1419,10 @@
 	i2c6: i2c-bus@380 {
 		#address-cells = <1>;
 		#size-cells = <0>;
-<<<<<<< HEAD
 		#interrupt-cells = <1>;
 		reg = <0x380 0x80>, <0xCC0 0x20>;
 		compatible = "aspeed,ast2600-i2cv2";
 		aspeed,global-regs = <&i2c_global>;
-=======
-		reg = <0x380 0x80>;
-		compatible = "aspeed,ast2600-i2c-bus";
->>>>>>> b217945e
 		clocks = <&syscon ASPEED_CLK_APB2>;
 		resets = <&syscon ASPEED_RESET_I2C>;
 		interrupts = <GIC_SPI 116 IRQ_TYPE_LEVEL_HIGH>;
@@ -1472,15 +1435,10 @@
 	i2c7: i2c-bus@400 {
 		#address-cells = <1>;
 		#size-cells = <0>;
-<<<<<<< HEAD
 		#interrupt-cells = <1>;
 		reg = <0x400 0x80>, <0xCE0 0x20>;
 		compatible = "aspeed,ast2600-i2cv2";
 		aspeed,global-regs = <&i2c_global>;
-=======
-		reg = <0x400 0x80>;
-		compatible = "aspeed,ast2600-i2c-bus";
->>>>>>> b217945e
 		clocks = <&syscon ASPEED_CLK_APB2>;
 		resets = <&syscon ASPEED_RESET_I2C>;
 		interrupts = <GIC_SPI 117 IRQ_TYPE_LEVEL_HIGH>;
@@ -1493,15 +1451,10 @@
 	i2c8: i2c-bus@480 {
 		#address-cells = <1>;
 		#size-cells = <0>;
-<<<<<<< HEAD
 		#interrupt-cells = <1>;
 		reg = <0x480 0x80>, <0xD00 0x20>;
 		compatible = "aspeed,ast2600-i2cv2";
 		aspeed,global-regs = <&i2c_global>;
-=======
-		reg = <0x480 0x80>;
-		compatible = "aspeed,ast2600-i2c-bus";
->>>>>>> b217945e
 		clocks = <&syscon ASPEED_CLK_APB2>;
 		resets = <&syscon ASPEED_RESET_I2C>;
 		interrupts = <GIC_SPI 118 IRQ_TYPE_LEVEL_HIGH>;
@@ -1514,15 +1467,10 @@
 	i2c9: i2c-bus@500 {
 		#address-cells = <1>;
 		#size-cells = <0>;
-<<<<<<< HEAD
 		#interrupt-cells = <1>;
 		reg = <0x500 0x80>, <0xD20 0x20>;
 		compatible = "aspeed,ast2600-i2cv2";
 		aspeed,global-regs = <&i2c_global>;
-=======
-		reg = <0x500 0x80>;
-		compatible = "aspeed,ast2600-i2c-bus";
->>>>>>> b217945e
 		clocks = <&syscon ASPEED_CLK_APB2>;
 		resets = <&syscon ASPEED_RESET_I2C>;
 		interrupts = <GIC_SPI 119 IRQ_TYPE_LEVEL_HIGH>;
@@ -1535,15 +1483,10 @@
 	i2c10: i2c-bus@580 {
 		#address-cells = <1>;
 		#size-cells = <0>;
-<<<<<<< HEAD
 		#interrupt-cells = <1>;
 		reg = <0x580 0x80>, <0xD40 0x20>;
 		compatible = "aspeed,ast2600-i2cv2";
 		aspeed,global-regs = <&i2c_global>;
-=======
-		reg = <0x580 0x80>;
-		compatible = "aspeed,ast2600-i2c-bus";
->>>>>>> b217945e
 		clocks = <&syscon ASPEED_CLK_APB2>;
 		resets = <&syscon ASPEED_RESET_I2C>;
 		interrupts = <GIC_SPI 120 IRQ_TYPE_LEVEL_HIGH>;
@@ -1556,15 +1499,10 @@
 	i2c11: i2c-bus@600 {
 		#address-cells = <1>;
 		#size-cells = <0>;
-<<<<<<< HEAD
 		#interrupt-cells = <1>;
 		reg = <0x600 0x80>, <0xD60 0x20>;
 		compatible = "aspeed,ast2600-i2cv2";
 		aspeed,global-regs = <&i2c_global>;
-=======
-		reg = <0x600 0x80>;
-		compatible = "aspeed,ast2600-i2c-bus";
->>>>>>> b217945e
 		clocks = <&syscon ASPEED_CLK_APB2>;
 		resets = <&syscon ASPEED_RESET_I2C>;
 		interrupts = <GIC_SPI 121 IRQ_TYPE_LEVEL_HIGH>;
@@ -1577,15 +1515,10 @@
 	i2c12: i2c-bus@680 {
 		#address-cells = <1>;
 		#size-cells = <0>;
-<<<<<<< HEAD
 		#interrupt-cells = <1>;
 		reg = <0x680 0x80>, <0xD80 0x20>;
 		compatible = "aspeed,ast2600-i2cv2";
 		aspeed,global-regs = <&i2c_global>;
-=======
-		reg = <0x680 0x80>;
-		compatible = "aspeed,ast2600-i2c-bus";
->>>>>>> b217945e
 		clocks = <&syscon ASPEED_CLK_APB2>;
 		resets = <&syscon ASPEED_RESET_I2C>;
 		interrupts = <GIC_SPI 122 IRQ_TYPE_LEVEL_HIGH>;
@@ -1598,15 +1531,10 @@
 	i2c13: i2c-bus@700 {
 		#address-cells = <1>;
 		#size-cells = <0>;
-<<<<<<< HEAD
 		#interrupt-cells = <1>;
 		reg = <0x700 0x80>, <0xDA0 0x20>;
 		compatible = "aspeed,ast2600-i2cv2";
 		aspeed,global-regs = <&i2c_global>;
-=======
-		reg = <0x700 0x80>;
-		compatible = "aspeed,ast2600-i2c-bus";
->>>>>>> b217945e
 		clocks = <&syscon ASPEED_CLK_APB2>;
 		resets = <&syscon ASPEED_RESET_I2C>;
 		interrupts = <GIC_SPI 123 IRQ_TYPE_LEVEL_HIGH>;
@@ -1619,15 +1547,10 @@
 	i2c14: i2c-bus@780 {
 		#address-cells = <1>;
 		#size-cells = <0>;
-<<<<<<< HEAD
 		#interrupt-cells = <1>;
 		reg = <0x780 0x80>, <0xDC0 0x20>;
 		compatible = "aspeed,ast2600-i2cv2";
 		aspeed,global-regs = <&i2c_global>;
-=======
-		reg = <0x780 0x80>;
-		compatible = "aspeed,ast2600-i2c-bus";
->>>>>>> b217945e
 		clocks = <&syscon ASPEED_CLK_APB2>;
 		resets = <&syscon ASPEED_RESET_I2C>;
 		interrupts = <GIC_SPI 124 IRQ_TYPE_LEVEL_HIGH>;
@@ -1640,15 +1563,10 @@
 	i2c15: i2c-bus@800 {
 		#address-cells = <1>;
 		#size-cells = <0>;
-<<<<<<< HEAD
 		#interrupt-cells = <1>;
 		reg = <0x800 0x80>, <0xDE0 0x20>;
 		compatible = "aspeed,ast2600-i2cv2";
 		aspeed,global-regs = <&i2c_global>;
-=======
-		reg = <0x800 0x80>;
-		compatible = "aspeed,ast2600-i2c-bus";
->>>>>>> b217945e
 		clocks = <&syscon ASPEED_CLK_APB2>;
 		resets = <&syscon ASPEED_RESET_I2C>;
 		interrupts = <GIC_SPI 125 IRQ_TYPE_LEVEL_HIGH>;

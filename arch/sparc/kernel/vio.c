/* vio.c: Virtual I/O channel devices probing infrastructure.
 *
 *    Copyright (c) 2003-2005 IBM Corp.
 *     Dave Engebretsen engebret@us.ibm.com
 *     Santiago Leon santil@us.ibm.com
 *     Hollis Blanchard <hollisb@us.ibm.com>
 *     Stephen Rothwell
 *
 * Adapted to sparc64 by David S. Miller davem@davemloft.net
 */

#include <linux/kernel.h>
#include <linux/slab.h>
#include <linux/irq.h>
#include <linux/export.h>
#include <linux/init.h>

#include <asm/mdesc.h>
#include <asm/vio.h>

static const struct vio_device_id *vio_match_device(
	const struct vio_device_id *matches,
	const struct vio_dev *dev)
{
	const char *type, *compat;
	int len;

	type = dev->type;
	compat = dev->compat;
	len = dev->compat_len;

	while (matches->type[0] || matches->compat[0]) {
		int match = 1;
		if (matches->type[0])
			match &= !strcmp(matches->type, type);

		if (matches->compat[0]) {
			match &= len &&
				of_find_in_proplist(compat, matches->compat, len);
		}
		if (match)
			return matches;
		matches++;
	}
	return NULL;
}

static int vio_hotplug(struct device *dev, struct kobj_uevent_env *env)
{
	const struct vio_dev *vio_dev = to_vio_dev(dev);

	add_uevent_var(env, "MODALIAS=vio:T%sS%s", vio_dev->type, vio_dev->compat);
	return 0;
}

static int vio_bus_match(struct device *dev, struct device_driver *drv)
{
	struct vio_dev *vio_dev = to_vio_dev(dev);
	struct vio_driver *vio_drv = to_vio_driver(drv);
	const struct vio_device_id *matches = vio_drv->id_table;

	if (!matches)
		return 0;

	return vio_match_device(matches, vio_dev) != NULL;
}

static int vio_device_probe(struct device *dev)
{
	struct vio_dev *vdev = to_vio_dev(dev);
	struct vio_driver *drv = to_vio_driver(dev->driver);
	const struct vio_device_id *id;

	if (!drv->probe)
		return -ENODEV;

	id = vio_match_device(drv->id_table, vdev);
	if (!id)
		return -ENODEV;

	/* alloc irqs (unless the driver specified not to) */
	if (!drv->no_irq) {
		if (vdev->tx_irq == 0 && vdev->tx_ino != ~0UL)
			vdev->tx_irq = sun4v_build_virq(vdev->cdev_handle,
							vdev->tx_ino);

		if (vdev->rx_irq == 0 && vdev->rx_ino != ~0UL)
			vdev->rx_irq = sun4v_build_virq(vdev->cdev_handle,
							vdev->rx_ino);
	}

	return drv->probe(vdev, id);
}

static int vio_device_remove(struct device *dev)
{
	struct vio_dev *vdev = to_vio_dev(dev);
	struct vio_driver *drv = to_vio_driver(dev->driver);

	if (drv->remove) {
		/*
		 * Ideally, we would remove/deallocate tx/rx virqs
		 * here - however, there are currently no support
		 * routines to do so at the moment. TBD
		 */

		return drv->remove(vdev);
	}

	return 1;
}

static ssize_t devspec_show(struct device *dev,
		struct device_attribute *attr, char *buf)
{
	struct vio_dev *vdev = to_vio_dev(dev);
	const char *str = "none";

	if (!strcmp(vdev->type, "vnet-port"))
		str = "vnet";
	else if (!strcmp(vdev->type, "vdc-port"))
		str = "vdisk";

	return sprintf(buf, "%s\n", str);
}
static DEVICE_ATTR_RO(devspec);

static ssize_t type_show(struct device *dev,
		struct device_attribute *attr, char *buf)
{
	struct vio_dev *vdev = to_vio_dev(dev);
	return sprintf(buf, "%s\n", vdev->type);
}
static DEVICE_ATTR_RO(type);

static ssize_t modalias_show(struct device *dev, struct device_attribute *attr,
			     char *buf)
{
	const struct vio_dev *vdev = to_vio_dev(dev);

	return sprintf(buf, "vio:T%sS%s\n", vdev->type, vdev->compat);
}
static DEVICE_ATTR_RO(modalias);

static struct attribute *vio_dev_attrs[] = {
	&dev_attr_devspec.attr,
	&dev_attr_type.attr,
	&dev_attr_modalias.attr,
	NULL,
 };
ATTRIBUTE_GROUPS(vio_dev);

static struct bus_type vio_bus_type = {
	.name		= "vio",
	.dev_groups	= vio_dev_groups,
	.uevent         = vio_hotplug,
	.match		= vio_bus_match,
	.probe		= vio_device_probe,
	.remove		= vio_device_remove,
};

int __vio_register_driver(struct vio_driver *viodrv, struct module *owner,
			const char *mod_name)
{
	viodrv->driver.bus = &vio_bus_type;
	viodrv->driver.name = viodrv->name;
	viodrv->driver.owner = owner;
	viodrv->driver.mod_name = mod_name;

	return driver_register(&viodrv->driver);
}
EXPORT_SYMBOL(__vio_register_driver);

void vio_unregister_driver(struct vio_driver *viodrv)
{
	driver_unregister(&viodrv->driver);
}
EXPORT_SYMBOL(vio_unregister_driver);

static void vio_dev_release(struct device *dev)
{
	kfree(to_vio_dev(dev));
}

static ssize_t
show_pciobppath_attr(struct device *dev, struct device_attribute *attr,
		     char *buf)
{
	struct vio_dev *vdev;
	struct device_node *dp;

	vdev = to_vio_dev(dev);
	dp = vdev->dp;

	return snprintf (buf, PAGE_SIZE, "%s\n", dp->full_name);
}

static DEVICE_ATTR(obppath, S_IRUSR | S_IRGRP | S_IROTH,
		   show_pciobppath_attr, NULL);

static struct device_node *cdev_node;

static struct vio_dev *root_vdev;
static u64 cdev_cfg_handle;

static const u64 *vio_cfg_handle(struct mdesc_handle *hp, u64 node)
{
	const u64 *cfg_handle = NULL;
	u64 a;

	mdesc_for_each_arc(a, hp, node, MDESC_ARC_TYPE_BACK) {
		u64 target;

		target = mdesc_arc_target(hp, a);
		cfg_handle = mdesc_get_property(hp, target,
						"cfg-handle", NULL);
		if (cfg_handle)
			break;
	}

	return cfg_handle;
}

/**
 * vio_vdev_node() - Find VDEV node in MD
 * @hp:  Handle to the MD
 * @vdev:  Pointer to VDEV
 *
 * Find the node in the current MD which matches the given vio_dev. This
 * must be done dynamically since the node value can change if the MD
 * is updated.
 *
 * NOTE: the MD must be locked, using mdesc_grab(), when calling this routine
 *
 * Return: The VDEV node in MDESC
 */
u64 vio_vdev_node(struct mdesc_handle *hp, struct vio_dev *vdev)
{
	u64 node;

	if (vdev == NULL)
		return MDESC_NODE_NULL;

	node = mdesc_get_node(hp, (const char *)vdev->node_name,
			      &vdev->md_node_info);

	return node;
}
<<<<<<< HEAD
=======
EXPORT_SYMBOL(vio_vdev_node);
>>>>>>> bb176f67

static void vio_fill_channel_info(struct mdesc_handle *hp, u64 mp,
				  struct vio_dev *vdev)
{
	u64 a;

	vdev->tx_ino = ~0UL;
	vdev->rx_ino = ~0UL;
	vdev->channel_id = ~0UL;
	mdesc_for_each_arc(a, hp, mp, MDESC_ARC_TYPE_FWD) {
		const u64 *chan_id;
		const u64 *irq;
		u64 target;

		target = mdesc_arc_target(hp, a);

		irq = mdesc_get_property(hp, target, "tx-ino", NULL);
		if (irq)
			vdev->tx_ino = *irq;

		irq = mdesc_get_property(hp, target, "rx-ino", NULL);
		if (irq)
			vdev->rx_ino = *irq;

		chan_id = mdesc_get_property(hp, target, "id", NULL);
		if (chan_id)
			vdev->channel_id = *chan_id;
	}

	vdev->cdev_handle = cdev_cfg_handle;
}

int vio_set_intr(unsigned long dev_ino, int state)
{
	int err;

	err = sun4v_vintr_set_valid(cdev_cfg_handle, dev_ino, state);
	return err;
}
EXPORT_SYMBOL(vio_set_intr);

static struct vio_dev *vio_create_one(struct mdesc_handle *hp, u64 mp,
				      const char *node_name,
				      struct device *parent)
{
	const char *type, *compat;
	struct device_node *dp;
	struct vio_dev *vdev;
	int err, tlen, clen;
	const u64 *id, *cfg_handle;

	type = mdesc_get_property(hp, mp, "device-type", &tlen);
	if (!type) {
		type = mdesc_get_property(hp, mp, "name", &tlen);
		if (!type) {
			type = mdesc_node_name(hp, mp);
			tlen = strlen(type) + 1;
		}
	}
	if (tlen > VIO_MAX_TYPE_LEN || strlen(type) >= VIO_MAX_TYPE_LEN) {
		printk(KERN_ERR "VIO: Type string [%s] is too long.\n",
		       type);
		return NULL;
	}

	id = mdesc_get_property(hp, mp, "id", NULL);

	cfg_handle = vio_cfg_handle(hp, mp);

	compat = mdesc_get_property(hp, mp, "device-type", &clen);
	if (!compat) {
		clen = 0;
	} else if (clen > VIO_MAX_COMPAT_LEN) {
		printk(KERN_ERR "VIO: Compat len %d for [%s] is too long.\n",
		       clen, type);
		return NULL;
	}

	vdev = kzalloc(sizeof(*vdev), GFP_KERNEL);
	if (!vdev) {
		printk(KERN_ERR "VIO: Could not allocate vio_dev\n");
		return NULL;
	}

	vdev->mp = mp;
	memcpy(vdev->type, type, tlen);
	if (compat)
		memcpy(vdev->compat, compat, clen);
	else
		memset(vdev->compat, 0, sizeof(vdev->compat));
	vdev->compat_len = clen;

	vdev->port_id = ~0UL;
	vdev->tx_irq = 0;
	vdev->rx_irq = 0;

	vio_fill_channel_info(hp, mp, vdev);

	if (!id) {
		dev_set_name(&vdev->dev, "%s", type);
		vdev->dev_no = ~(u64)0;
	} else if (!cfg_handle) {
		dev_set_name(&vdev->dev, "%s-%llu", type, *id);
		vdev->dev_no = *id;
	} else {
		dev_set_name(&vdev->dev, "%s-%llu-%llu", type,
			     *cfg_handle, *id);
		vdev->dev_no = *cfg_handle;
		vdev->port_id = *id;
	}

	vdev->dev.parent = parent;
	vdev->dev.bus = &vio_bus_type;
	vdev->dev.release = vio_dev_release;

	if (parent == NULL) {
		dp = cdev_node;
	} else if (to_vio_dev(parent) == root_vdev) {
		dp = of_get_next_child(cdev_node, NULL);
		while (dp) {
			if (!strcmp(dp->type, type))
				break;

			dp = of_get_next_child(cdev_node, dp);
		}
	} else {
		dp = to_vio_dev(parent)->dp;
	}
	vdev->dp = dp;

	/*
	 * node_name is NULL for the parent/channel-devices node and
	 * the parent doesn't require the MD node info.
	 */
	if (node_name != NULL) {
		(void) snprintf(vdev->node_name, VIO_MAX_NAME_LEN, "%s",
				node_name);

		err = mdesc_get_node_info(hp, mp, node_name,
					  &vdev->md_node_info);
		if (err) {
			pr_err("VIO: Could not get MD node info %s, err=%d\n",
			       dev_name(&vdev->dev), err);
			kfree(vdev);
			return NULL;
		}
	}

	pr_info("VIO: Adding device %s (tx_ino = %llx, rx_ino = %llx)\n",
		dev_name(&vdev->dev), vdev->tx_ino, vdev->rx_ino);

	err = device_register(&vdev->dev);
	if (err) {
		printk(KERN_ERR "VIO: Could not register device %s, err=%d\n",
		       dev_name(&vdev->dev), err);
		kfree(vdev);
		return NULL;
	}
	if (vdev->dp)
		err = sysfs_create_file(&vdev->dev.kobj,
					&dev_attr_obppath.attr);

	return vdev;
}

static void vio_add(struct mdesc_handle *hp, u64 node,
		    const char *node_name)
{
	(void) vio_create_one(hp, node, node_name, &root_vdev->dev);
}

struct vio_remove_node_data {
	struct mdesc_handle *hp;
	u64 node;
};

static int vio_md_node_match(struct device *dev, void *arg)
{
	struct vio_dev *vdev = to_vio_dev(dev);
	struct vio_remove_node_data *node_data;
	u64 node;

	node_data = (struct vio_remove_node_data *)arg;

	node = vio_vdev_node(node_data->hp, vdev);

	if (node == node_data->node)
		return 1;
	else
		return 0;
}

static void vio_remove(struct mdesc_handle *hp, u64 node, const char *node_name)
{
	struct vio_remove_node_data node_data;
	struct device *dev;

	node_data.hp = hp;
	node_data.node = node;

	dev = device_find_child(&root_vdev->dev, (void *)&node_data,
				vio_md_node_match);
	if (dev) {
		printk(KERN_INFO "VIO: Removing device %s\n", dev_name(dev));

		device_unregister(dev);
		put_device(dev);
	} else {
		pr_err("VIO: %s node not found in MDESC\n", node_name);
	}
}

static struct mdesc_notifier_client vio_device_notifier = {
	.add		= vio_add,
	.remove		= vio_remove,
	.node_name	= "virtual-device-port",
};

/* We are only interested in domain service ports under the
 * "domain-services" node.  On control nodes there is another port
 * under "openboot" that we should not mess with as aparently that is
 * reserved exclusively for OBP use.
 */
static void vio_add_ds(struct mdesc_handle *hp, u64 node,
		       const char *node_name)
{
	int found;
	u64 a;

	found = 0;
	mdesc_for_each_arc(a, hp, node, MDESC_ARC_TYPE_BACK) {
		u64 target = mdesc_arc_target(hp, a);
		const char *name = mdesc_node_name(hp, target);

		if (!strcmp(name, "domain-services")) {
			found = 1;
			break;
		}
	}

	if (found)
		(void) vio_create_one(hp, node, node_name, &root_vdev->dev);
}

static struct mdesc_notifier_client vio_ds_notifier = {
	.add		= vio_add_ds,
	.remove		= vio_remove,
	.node_name	= "domain-services-port",
};

static const char *channel_devices_node = "channel-devices";
static const char *channel_devices_compat = "SUNW,sun4v-channel-devices";
static const char *cfg_handle_prop = "cfg-handle";

static int __init vio_init(void)
{
	struct mdesc_handle *hp;
	const char *compat;
	const u64 *cfg_handle;
	int err, len;
	u64 root;

	err = bus_register(&vio_bus_type);
	if (err) {
		printk(KERN_ERR "VIO: Could not register bus type err=%d\n",
		       err);
		return err;
	}

	hp = mdesc_grab();
	if (!hp)
		return 0;

	root = mdesc_node_by_name(hp, MDESC_NODE_NULL, channel_devices_node);
	if (root == MDESC_NODE_NULL) {
		printk(KERN_INFO "VIO: No channel-devices MDESC node.\n");
		mdesc_release(hp);
		return 0;
	}

	cdev_node = of_find_node_by_name(NULL, "channel-devices");
	err = -ENODEV;
	if (!cdev_node) {
		printk(KERN_INFO "VIO: No channel-devices OBP node.\n");
		goto out_release;
	}

	compat = mdesc_get_property(hp, root, "compatible", &len);
	if (!compat) {
		printk(KERN_ERR "VIO: Channel devices lacks compatible "
		       "property\n");
		goto out_release;
	}
	if (!of_find_in_proplist(compat, channel_devices_compat, len)) {
		printk(KERN_ERR "VIO: Channel devices node lacks (%s) "
		       "compat entry.\n", channel_devices_compat);
		goto out_release;
	}

	cfg_handle = mdesc_get_property(hp, root, cfg_handle_prop, NULL);
	if (!cfg_handle) {
		printk(KERN_ERR "VIO: Channel devices lacks %s property\n",
		       cfg_handle_prop);
		goto out_release;
	}

	cdev_cfg_handle = *cfg_handle;

	root_vdev = vio_create_one(hp, root, NULL, NULL);
	err = -ENODEV;
	if (!root_vdev) {
		printk(KERN_ERR "VIO: Could not create root device.\n");
		goto out_release;
	}

	mdesc_register_notifier(&vio_device_notifier);
	mdesc_register_notifier(&vio_ds_notifier);

	mdesc_release(hp);

	return err;

out_release:
	mdesc_release(hp);
	return err;
}

postcore_initcall(vio_init);<|MERGE_RESOLUTION|>--- conflicted
+++ resolved
@@ -246,10 +246,7 @@
 
 	return node;
 }
-<<<<<<< HEAD
-=======
 EXPORT_SYMBOL(vio_vdev_node);
->>>>>>> bb176f67
 
 static void vio_fill_channel_info(struct mdesc_handle *hp, u64 mp,
 				  struct vio_dev *vdev)

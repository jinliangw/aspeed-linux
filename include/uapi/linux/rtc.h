--- conflicted
+++ resolved
@@ -95,17 +95,10 @@
 #define RTC_PLL_GET	_IOR('p', 0x11, struct rtc_pll_info)  /* Get PLL correction */
 #define RTC_PLL_SET	_IOW('p', 0x12, struct rtc_pll_info)  /* Set PLL correction */
 
-<<<<<<< HEAD
-#define RTC_VL_DATA_INVALID	BIT(0) /* Voltage too low, RTC data is invalid */
-#define RTC_VL_BACKUP_LOW	BIT(1) /* Backup voltage is low */
-#define RTC_VL_BACKUP_EMPTY	BIT(2) /* Backup empty or not present */
-#define RTC_VL_ACCURACY_LOW	BIT(3) /* Voltage is low, RTC accuracy is reduced */
-=======
 #define RTC_VL_DATA_INVALID	_BITUL(0) /* Voltage too low, RTC data is invalid */
 #define RTC_VL_BACKUP_LOW	_BITUL(1) /* Backup voltage is low */
 #define RTC_VL_BACKUP_EMPTY	_BITUL(2) /* Backup empty or not present */
 #define RTC_VL_ACCURACY_LOW	_BITUL(3) /* Voltage is low, RTC accuracy is reduced */
->>>>>>> 04d5ce62
 
 #define RTC_VL_READ	_IOR('p', 0x13, unsigned int)	/* Voltage low detection */
 #define RTC_VL_CLR	_IO('p', 0x14)		/* Clear voltage low information */

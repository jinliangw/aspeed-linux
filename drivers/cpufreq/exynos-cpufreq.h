--- conflicted
+++ resolved
@@ -41,11 +41,8 @@
 };
 
 struct exynos_dvfs_info {
-<<<<<<< HEAD
 	enum exynos_soc_type type;
-=======
 	struct device	*dev;
->>>>>>> 2e30baad
 	unsigned long	mpll_freq_khz;
 	unsigned int	pll_safe_idx;
 	struct clk	*cpu_clk;

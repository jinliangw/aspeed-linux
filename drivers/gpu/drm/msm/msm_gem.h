/* SPDX-License-Identifier: GPL-2.0-only */
/*
 * Copyright (C) 2013 Red Hat
 * Author: Rob Clark <robdclark@gmail.com>
 */

#ifndef __MSM_GEM_H__
#define __MSM_GEM_H__

#include <linux/kref.h>
#include <linux/dma-resv.h>
#include "drm/gpu_scheduler.h"
#include "msm_drv.h"

/* Make all GEM related WARN_ON()s ratelimited.. when things go wrong they
 * tend to go wrong 1000s of times in a short timespan.
 */
#define GEM_WARN_ON(x)  WARN_RATELIMIT(x, "%s", __stringify(x))

/* Additional internal-use only BO flags: */
#define MSM_BO_STOLEN        0x10000000    /* try to use stolen/splash memory */
#define MSM_BO_MAP_PRIV      0x20000000    /* use IOMMU_PRIV when mapping */

struct msm_gem_address_space {
	const char *name;
	/* NOTE: mm managed at the page level, size is in # of pages
	 * and position mm_node->start is in # of pages:
	 */
	struct drm_mm mm;
	spinlock_t lock; /* Protects drm_mm node allocation/removal */
	struct msm_mmu *mmu;
	struct kref kref;

	/* For address spaces associated with a specific process, this
	 * will be non-NULL:
	 */
	struct pid *pid;
};

struct msm_gem_vma {
	struct drm_mm_node node;
	uint64_t iova;
	struct msm_gem_address_space *aspace;
	struct list_head list;    /* node in msm_gem_object::vmas */
	bool mapped;
	int inuse;
};

struct msm_gem_object {
	struct drm_gem_object base;

	uint32_t flags;

	/**
	 * Advice: are the backing pages purgeable?
	 */
	uint8_t madv;

	/**
	 * Is object on inactive_dontneed list (ie. counted in priv->shrinkable_count)?
	 */
	bool dontneed : 1;

	/**
	 * Is object evictable (ie. counted in priv->evictable_count)?
	 */
	bool evictable : 1;

	/**
	 * count of active vmap'ing
	 */
	uint8_t vmap_count;

	/**
	 * Node in list of all objects (mainly for debugfs, protected by
	 * priv->obj_lock
	 */
	struct list_head node;

	/**
	 * An object is either:
	 *  inactive - on priv->inactive_dontneed or priv->inactive_willneed
	 *     (depending on purgeability status)
	 *  active   - on one one of the gpu's active_list..  well, at
	 *     least for now we don't have (I don't think) hw sync between
	 *     2d and 3d one devices which have both, meaning we need to
	 *     block on submit if a bo is already on other ring
	 */
	struct list_head mm_list;

	struct page **pages;
	struct sg_table *sgt;
	void *vaddr;

	struct list_head vmas;    /* list of msm_gem_vma */

	/* For physically contiguous buffers.  Used when we don't have
	 * an IOMMU.  Also used for stolen/splashscreen buffer.
	 */
	struct drm_mm_node *vram_node;

	char name[32]; /* Identifier to print for the debugfs files */

	int active_count;
	int pin_count;
};
#define to_msm_bo(x) container_of(x, struct msm_gem_object, base)

uint64_t msm_gem_mmap_offset(struct drm_gem_object *obj);
int msm_gem_get_iova(struct drm_gem_object *obj,
		struct msm_gem_address_space *aspace, uint64_t *iova);
int msm_gem_get_and_pin_iova_range(struct drm_gem_object *obj,
		struct msm_gem_address_space *aspace, uint64_t *iova,
		u64 range_start, u64 range_end);
int msm_gem_get_and_pin_iova_locked(struct drm_gem_object *obj,
		struct msm_gem_address_space *aspace, uint64_t *iova);
int msm_gem_get_and_pin_iova(struct drm_gem_object *obj,
		struct msm_gem_address_space *aspace, uint64_t *iova);
uint64_t msm_gem_iova(struct drm_gem_object *obj,
		struct msm_gem_address_space *aspace);
void msm_gem_unpin_iova_locked(struct drm_gem_object *obj,
		struct msm_gem_address_space *aspace);
void msm_gem_unpin_iova(struct drm_gem_object *obj,
		struct msm_gem_address_space *aspace);
struct page **msm_gem_get_pages(struct drm_gem_object *obj);
void msm_gem_put_pages(struct drm_gem_object *obj);
int msm_gem_dumb_create(struct drm_file *file, struct drm_device *dev,
		struct drm_mode_create_dumb *args);
int msm_gem_dumb_map_offset(struct drm_file *file, struct drm_device *dev,
		uint32_t handle, uint64_t *offset);
void *msm_gem_get_vaddr_locked(struct drm_gem_object *obj);
void *msm_gem_get_vaddr(struct drm_gem_object *obj);
void *msm_gem_get_vaddr_active(struct drm_gem_object *obj);
void msm_gem_put_vaddr_locked(struct drm_gem_object *obj);
void msm_gem_put_vaddr(struct drm_gem_object *obj);
int msm_gem_madvise(struct drm_gem_object *obj, unsigned madv);
void msm_gem_active_get(struct drm_gem_object *obj, struct msm_gpu *gpu);
void msm_gem_active_put(struct drm_gem_object *obj);
int msm_gem_cpu_prep(struct drm_gem_object *obj, uint32_t op, ktime_t *timeout);
int msm_gem_cpu_fini(struct drm_gem_object *obj);
void msm_gem_free_object(struct drm_gem_object *obj);
int msm_gem_new_handle(struct drm_device *dev, struct drm_file *file,
		uint32_t size, uint32_t flags, uint32_t *handle, char *name);
struct drm_gem_object *msm_gem_new(struct drm_device *dev,
		uint32_t size, uint32_t flags);
void *msm_gem_kernel_new(struct drm_device *dev, uint32_t size,
		uint32_t flags, struct msm_gem_address_space *aspace,
		struct drm_gem_object **bo, uint64_t *iova);
void msm_gem_kernel_put(struct drm_gem_object *bo,
		struct msm_gem_address_space *aspace);
struct drm_gem_object *msm_gem_import(struct drm_device *dev,
		struct dma_buf *dmabuf, struct sg_table *sgt);
__printf(2, 3)
void msm_gem_object_set_name(struct drm_gem_object *bo, const char *fmt, ...);

#ifdef CONFIG_DEBUG_FS
struct msm_gem_stats {
	struct {
		unsigned count;
		size_t size;
	} all, active, resident, purgeable, purged;
};

void msm_gem_describe(struct drm_gem_object *obj, struct seq_file *m,
		struct msm_gem_stats *stats);
void msm_gem_describe_objects(struct list_head *list, struct seq_file *m);
#endif

static inline void
msm_gem_lock(struct drm_gem_object *obj)
{
	dma_resv_lock(obj->resv, NULL);
}

static inline bool __must_check
msm_gem_trylock(struct drm_gem_object *obj)
{
	return dma_resv_trylock(obj->resv);
}

static inline int
msm_gem_lock_interruptible(struct drm_gem_object *obj)
{
	return dma_resv_lock_interruptible(obj->resv, NULL);
}

static inline void
msm_gem_unlock(struct drm_gem_object *obj)
{
	dma_resv_unlock(obj->resv);
}

static inline bool
msm_gem_is_locked(struct drm_gem_object *obj)
{
	return dma_resv_is_locked(obj->resv);
}

static inline bool is_active(struct msm_gem_object *msm_obj)
{
	GEM_WARN_ON(!msm_gem_is_locked(&msm_obj->base));
	return msm_obj->active_count;
}

/* imported/exported objects are not purgeable: */
static inline bool is_unpurgeable(struct msm_gem_object *msm_obj)
{
	return msm_obj->base.import_attach || msm_obj->pin_count;
}

static inline bool is_purgeable(struct msm_gem_object *msm_obj)
{
	return (msm_obj->madv == MSM_MADV_DONTNEED) && msm_obj->sgt &&
			!is_unpurgeable(msm_obj);
}

static inline bool is_vunmapable(struct msm_gem_object *msm_obj)
{
	GEM_WARN_ON(!msm_gem_is_locked(&msm_obj->base));
	return (msm_obj->vmap_count == 0) && msm_obj->vaddr;
}

static inline void mark_purgeable(struct msm_gem_object *msm_obj)
{
	struct msm_drm_private *priv = msm_obj->base.dev->dev_private;

	GEM_WARN_ON(!mutex_is_locked(&priv->mm_lock));

	if (is_unpurgeable(msm_obj))
		return;

	if (GEM_WARN_ON(msm_obj->dontneed))
		return;

	priv->shrinkable_count += msm_obj->base.size >> PAGE_SHIFT;
	msm_obj->dontneed = true;
}

static inline void mark_unpurgeable(struct msm_gem_object *msm_obj)
{
	struct msm_drm_private *priv = msm_obj->base.dev->dev_private;

	GEM_WARN_ON(!mutex_is_locked(&priv->mm_lock));

	if (is_unpurgeable(msm_obj))
		return;

	if (GEM_WARN_ON(!msm_obj->dontneed))
		return;

	priv->shrinkable_count -= msm_obj->base.size >> PAGE_SHIFT;
	GEM_WARN_ON(priv->shrinkable_count < 0);
	msm_obj->dontneed = false;
}

static inline bool is_unevictable(struct msm_gem_object *msm_obj)
{
	return is_unpurgeable(msm_obj) || msm_obj->vaddr;
}

static inline void mark_evictable(struct msm_gem_object *msm_obj)
{
	struct msm_drm_private *priv = msm_obj->base.dev->dev_private;

	WARN_ON(!mutex_is_locked(&priv->mm_lock));

	if (is_unevictable(msm_obj))
		return;

	if (WARN_ON(msm_obj->evictable))
		return;

	priv->evictable_count += msm_obj->base.size >> PAGE_SHIFT;
	msm_obj->evictable = true;
}

static inline void mark_unevictable(struct msm_gem_object *msm_obj)
{
	struct msm_drm_private *priv = msm_obj->base.dev->dev_private;

	WARN_ON(!mutex_is_locked(&priv->mm_lock));

	if (is_unevictable(msm_obj))
		return;

	if (WARN_ON(!msm_obj->evictable))
		return;

	priv->evictable_count -= msm_obj->base.size >> PAGE_SHIFT;
	WARN_ON(priv->evictable_count < 0);
	msm_obj->evictable = false;
}

void msm_gem_purge(struct drm_gem_object *obj);
void msm_gem_evict(struct drm_gem_object *obj);
void msm_gem_vunmap(struct drm_gem_object *obj);

/* Created per submit-ioctl, to track bo's and cmdstream bufs, etc,
 * associated with the cmdstream submission for synchronization (and
 * make it easier to unwind when things go wrong, etc).
 */
struct msm_gem_submit {
	struct drm_sched_job base;
	struct kref ref;
	struct drm_device *dev;
	struct msm_gpu *gpu;
	struct msm_gem_address_space *aspace;
	struct list_head node;   /* node in ring submit list */
	struct ww_acquire_ctx ticket;
	uint32_t seqno;		/* Sequence number of the submit on the ring */

<<<<<<< HEAD
	/* Array of struct dma_fence * to block on before submitting this job.
	 */
	struct xarray deps;
	unsigned long last_dep;

=======
>>>>>>> df0cc57e
	/* Hw fence, which is created when the scheduler executes the job, and
	 * is signaled when the hw finishes (via seqno write from cmdstream)
	 */
	struct dma_fence *hw_fence;

	/* Userspace visible fence, which is signaled by the scheduler after
	 * the hw_fence is signaled.
	 */
	struct dma_fence *user_fence;

	int fence_id;       /* key into queue->fence_idr */
	struct msm_gpu_submitqueue *queue;
	struct pid *pid;    /* submitting process */
	bool fault_dumped;  /* Limit devcoredump dumping to one per submit */
	bool valid;         /* true if no cmdstream patching needed */
	bool in_rb;         /* "sudo" mode, copy cmds into RB */
	struct msm_ringbuffer *ring;
	struct msm_file_private *ctx;
	unsigned int nr_cmds;
	unsigned int nr_bos;
	u32 ident;	   /* A "identifier" for the submit for logging */
	struct {
		uint32_t type;
		uint32_t size;  /* in dwords */
		uint64_t iova;
		uint32_t offset;/* in dwords */
		uint32_t idx;   /* cmdstream buffer idx in bos[] */
		uint32_t nr_relocs;
		struct drm_msm_gem_submit_reloc *relocs;
	} *cmd;  /* array of size nr_cmds */
	struct {
		uint32_t flags;
		union {
			struct msm_gem_object *obj;
			uint32_t handle;
		};
		uint64_t iova;
	} bos[];
};

static inline struct msm_gem_submit *to_msm_submit(struct drm_sched_job *job)
{
	return container_of(job, struct msm_gem_submit, base);
}

void __msm_gem_submit_destroy(struct kref *kref);

static inline void msm_gem_submit_get(struct msm_gem_submit *submit)
{
	kref_get(&submit->ref);
}

static inline void msm_gem_submit_put(struct msm_gem_submit *submit)
{
	kref_put(&submit->ref, __msm_gem_submit_destroy);
}

void msm_submit_retire(struct msm_gem_submit *submit);

/* helper to determine of a buffer in submit should be dumped, used for both
 * devcoredump and debugfs cmdstream dumping:
 */
static inline bool
should_dump(struct msm_gem_submit *submit, int idx)
{
	extern bool rd_full;
	return rd_full || (submit->bos[idx].flags & MSM_SUBMIT_BO_DUMP);
}

#endif /* __MSM_GEM_H__ */<|MERGE_RESOLUTION|>--- conflicted
+++ resolved
@@ -309,14 +309,6 @@
 	struct ww_acquire_ctx ticket;
 	uint32_t seqno;		/* Sequence number of the submit on the ring */
 
-<<<<<<< HEAD
-	/* Array of struct dma_fence * to block on before submitting this job.
-	 */
-	struct xarray deps;
-	unsigned long last_dep;
-
-=======
->>>>>>> df0cc57e
 	/* Hw fence, which is created when the scheduler executes the job, and
 	 * is signaled when the hw finishes (via seqno write from cmdstream)
 	 */

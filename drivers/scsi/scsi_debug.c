// SPDX-License-Identifier: GPL-2.0-or-later
/*
 * vvvvvvvvvvvvvvvvvvvvvvv Original vvvvvvvvvvvvvvvvvvvvvvvvvvvvvvv
 *  Copyright (C) 1992  Eric Youngdale
 *  Simulate a host adapter with 2 disks attached.  Do a lot of checking
 *  to make sure that we are not getting blocks mixed up, and PANIC if
 *  anything out of the ordinary is seen.
 * ^^^^^^^^^^^^^^^^^^^^^^^ Original ^^^^^^^^^^^^^^^^^^^^^^^^^^^^^^^
 *
 * Copyright (C) 2001 - 2020 Douglas Gilbert
 *
 *  For documentation see http://sg.danny.cz/sg/scsi_debug.html
 */


#define pr_fmt(fmt) KBUILD_MODNAME ":%s: " fmt, __func__

#include <linux/module.h>

#include <linux/kernel.h>
#include <linux/errno.h>
#include <linux/jiffies.h>
#include <linux/slab.h>
#include <linux/types.h>
#include <linux/string.h>
#include <linux/genhd.h>
#include <linux/fs.h>
#include <linux/init.h>
#include <linux/proc_fs.h>
#include <linux/vmalloc.h>
#include <linux/moduleparam.h>
#include <linux/scatterlist.h>
#include <linux/blkdev.h>
#include <linux/crc-t10dif.h>
#include <linux/spinlock.h>
#include <linux/interrupt.h>
#include <linux/atomic.h>
#include <linux/hrtimer.h>
#include <linux/uuid.h>
#include <linux/t10-pi.h>
#include <linux/msdos_partition.h>
#include <linux/random.h>
#include <linux/xarray.h>
#include <linux/prefetch.h>

#include <net/checksum.h>

#include <asm/unaligned.h>

#include <scsi/scsi.h>
#include <scsi/scsi_cmnd.h>
#include <scsi/scsi_device.h>
#include <scsi/scsi_host.h>
#include <scsi/scsicam.h>
#include <scsi/scsi_eh.h>
#include <scsi/scsi_tcq.h>
#include <scsi/scsi_dbg.h>

#include "sd.h"
#include "scsi_logging.h"

/* make sure inq_product_rev string corresponds to this version */
#define SDEBUG_VERSION "0190"	/* format to fit INQUIRY revision field */
static const char *sdebug_version_date = "20200710";

#define MY_NAME "scsi_debug"

/* Additional Sense Code (ASC) */
#define NO_ADDITIONAL_SENSE 0x0
#define LOGICAL_UNIT_NOT_READY 0x4
#define LOGICAL_UNIT_COMMUNICATION_FAILURE 0x8
#define UNRECOVERED_READ_ERR 0x11
#define PARAMETER_LIST_LENGTH_ERR 0x1a
#define INVALID_OPCODE 0x20
#define LBA_OUT_OF_RANGE 0x21
#define INVALID_FIELD_IN_CDB 0x24
#define INVALID_FIELD_IN_PARAM_LIST 0x26
#define WRITE_PROTECTED 0x27
#define UA_RESET_ASC 0x29
#define UA_CHANGED_ASC 0x2a
#define TARGET_CHANGED_ASC 0x3f
#define LUNS_CHANGED_ASCQ 0x0e
#define INSUFF_RES_ASC 0x55
#define INSUFF_RES_ASCQ 0x3
#define POWER_ON_RESET_ASCQ 0x0
#define BUS_RESET_ASCQ 0x2	/* scsi bus reset occurred */
#define MODE_CHANGED_ASCQ 0x1	/* mode parameters changed */
#define CAPACITY_CHANGED_ASCQ 0x9
#define SAVING_PARAMS_UNSUP 0x39
#define TRANSPORT_PROBLEM 0x4b
#define THRESHOLD_EXCEEDED 0x5d
#define LOW_POWER_COND_ON 0x5e
#define MISCOMPARE_VERIFY_ASC 0x1d
#define MICROCODE_CHANGED_ASCQ 0x1	/* with TARGET_CHANGED_ASC */
#define MICROCODE_CHANGED_WO_RESET_ASCQ 0x16
#define WRITE_ERROR_ASC 0xc
#define UNALIGNED_WRITE_ASCQ 0x4
#define WRITE_BOUNDARY_ASCQ 0x5
#define READ_INVDATA_ASCQ 0x6
#define READ_BOUNDARY_ASCQ 0x7
#define INSUFF_ZONE_ASCQ 0xe

/* Additional Sense Code Qualifier (ASCQ) */
#define ACK_NAK_TO 0x3

/* Default values for driver parameters */
#define DEF_NUM_HOST   1
#define DEF_NUM_TGTS   1
#define DEF_MAX_LUNS   1
/* With these defaults, this driver will make 1 host with 1 target
 * (id 0) containing 1 logical unit (lun 0). That is 1 device.
 */
#define DEF_ATO 1
#define DEF_CDB_LEN 10
#define DEF_JDELAY   1		/* if > 0 unit is a jiffy */
#define DEF_DEV_SIZE_PRE_INIT   0
#define DEF_DEV_SIZE_MB   8
#define DEF_ZBC_DEV_SIZE_MB   128
#define DEF_DIF 0
#define DEF_DIX 0
#define DEF_PER_HOST_STORE false
#define DEF_D_SENSE   0
#define DEF_EVERY_NTH   0
#define DEF_FAKE_RW	0
#define DEF_GUARD 0
#define DEF_HOST_LOCK 0
#define DEF_LBPU 0
#define DEF_LBPWS 0
#define DEF_LBPWS10 0
#define DEF_LBPRZ 1
#define DEF_LOWEST_ALIGNED 0
#define DEF_NDELAY   0		/* if > 0 unit is a nanosecond */
#define DEF_NO_LUN_0   0
#define DEF_NUM_PARTS   0
#define DEF_OPTS   0
#define DEF_OPT_BLKS 1024
#define DEF_PHYSBLK_EXP 0
#define DEF_OPT_XFERLEN_EXP 0
#define DEF_PTYPE   TYPE_DISK
#define DEF_RANDOM false
#define DEF_REMOVABLE false
#define DEF_SCSI_LEVEL   7    /* INQUIRY, byte2 [6->SPC-4; 7->SPC-5] */
#define DEF_SECTOR_SIZE 512
#define DEF_UNMAP_ALIGNMENT 0
#define DEF_UNMAP_GRANULARITY 1
#define DEF_UNMAP_MAX_BLOCKS 0xFFFFFFFF
#define DEF_UNMAP_MAX_DESC 256
#define DEF_VIRTUAL_GB   0
#define DEF_VPD_USE_HOSTNO 1
#define DEF_WRITESAME_LENGTH 0xFFFF
#define DEF_STRICT 0
#define DEF_STATISTICS false
#define DEF_SUBMIT_QUEUES 1
#define DEF_TUR_MS_TO_READY 0
#define DEF_UUID_CTL 0
#define JDELAY_OVERRIDDEN -9999

/* Default parameters for ZBC drives */
#define DEF_ZBC_ZONE_SIZE_MB	128
#define DEF_ZBC_MAX_OPEN_ZONES	8
#define DEF_ZBC_NR_CONV_ZONES	1

#define SDEBUG_LUN_0_VAL 0

/* bit mask values for sdebug_opts */
#define SDEBUG_OPT_NOISE		1
#define SDEBUG_OPT_MEDIUM_ERR		2
#define SDEBUG_OPT_TIMEOUT		4
#define SDEBUG_OPT_RECOVERED_ERR	8
#define SDEBUG_OPT_TRANSPORT_ERR	16
#define SDEBUG_OPT_DIF_ERR		32
#define SDEBUG_OPT_DIX_ERR		64
#define SDEBUG_OPT_MAC_TIMEOUT		128
#define SDEBUG_OPT_SHORT_TRANSFER	0x100
#define SDEBUG_OPT_Q_NOISE		0x200
#define SDEBUG_OPT_ALL_TSF		0x400
#define SDEBUG_OPT_RARE_TSF		0x800
#define SDEBUG_OPT_N_WCE		0x1000
#define SDEBUG_OPT_RESET_NOISE		0x2000
#define SDEBUG_OPT_NO_CDB_NOISE		0x4000
#define SDEBUG_OPT_HOST_BUSY		0x8000
#define SDEBUG_OPT_CMD_ABORT		0x10000
#define SDEBUG_OPT_ALL_NOISE (SDEBUG_OPT_NOISE | SDEBUG_OPT_Q_NOISE | \
			      SDEBUG_OPT_RESET_NOISE)
#define SDEBUG_OPT_ALL_INJECTING (SDEBUG_OPT_RECOVERED_ERR | \
				  SDEBUG_OPT_TRANSPORT_ERR | \
				  SDEBUG_OPT_DIF_ERR | SDEBUG_OPT_DIX_ERR | \
				  SDEBUG_OPT_SHORT_TRANSFER | \
				  SDEBUG_OPT_HOST_BUSY | \
				  SDEBUG_OPT_CMD_ABORT)
#define SDEBUG_OPT_RECOV_DIF_DIX (SDEBUG_OPT_RECOVERED_ERR | \
				  SDEBUG_OPT_DIF_ERR | SDEBUG_OPT_DIX_ERR)

/* As indicated in SAM-5 and SPC-4 Unit Attentions (UAs) are returned in
 * priority order. In the subset implemented here lower numbers have higher
 * priority. The UA numbers should be a sequence starting from 0 with
 * SDEBUG_NUM_UAS being 1 higher than the highest numbered UA. */
#define SDEBUG_UA_POR 0		/* Power on, reset, or bus device reset */
#define SDEBUG_UA_BUS_RESET 1
#define SDEBUG_UA_MODE_CHANGED 2
#define SDEBUG_UA_CAPACITY_CHANGED 3
#define SDEBUG_UA_LUNS_CHANGED 4
#define SDEBUG_UA_MICROCODE_CHANGED 5	/* simulate firmware change */
#define SDEBUG_UA_MICROCODE_CHANGED_WO_RESET 6
#define SDEBUG_NUM_UAS 7

/* when 1==SDEBUG_OPT_MEDIUM_ERR, a medium error is simulated at this
 * sector on read commands: */
#define OPT_MEDIUM_ERR_ADDR   0x1234 /* that's sector 4660 in decimal */
#define OPT_MEDIUM_ERR_NUM    10     /* number of consecutive medium errs */

/* SDEBUG_CANQUEUE is the maximum number of commands that can be queued
 * (for response) per submit queue at one time. Can be reduced by max_queue
 * option. Command responses are not queued when jdelay=0 and ndelay=0. The
 * per-device DEF_CMD_PER_LUN can be changed via sysfs:
 * /sys/class/scsi_device/<h:c:t:l>/device/queue_depth
 * but cannot exceed SDEBUG_CANQUEUE .
 */
#define SDEBUG_CANQUEUE_WORDS  3	/* a WORD is bits in a long */
#define SDEBUG_CANQUEUE  (SDEBUG_CANQUEUE_WORDS * BITS_PER_LONG)
#define DEF_CMD_PER_LUN  SDEBUG_CANQUEUE

/* UA - Unit Attention; SA - Service Action; SSU - Start Stop Unit */
#define F_D_IN			1	/* Data-in command (e.g. READ) */
#define F_D_OUT			2	/* Data-out command (e.g. WRITE) */
#define F_D_OUT_MAYBE		4	/* WRITE SAME, NDOB bit */
#define F_D_UNKN		8
#define F_RL_WLUN_OK		0x10	/* allowed with REPORT LUNS W-LUN */
#define F_SKIP_UA		0x20	/* bypass UAs (e.g. INQUIRY command) */
#define F_DELAY_OVERR		0x40	/* for commands like INQUIRY */
#define F_SA_LOW		0x80	/* SA is in cdb byte 1, bits 4 to 0 */
#define F_SA_HIGH		0x100	/* SA is in cdb bytes 8 and 9 */
#define F_INV_OP		0x200	/* invalid opcode (not supported) */
#define F_FAKE_RW		0x400	/* bypass resp_*() when fake_rw set */
#define F_M_ACCESS		0x800	/* media access, reacts to SSU state */
#define F_SSU_DELAY		0x1000	/* SSU command delay (long-ish) */
#define F_SYNC_DELAY		0x2000	/* SYNCHRONIZE CACHE delay */

/* Useful combinations of the above flags */
#define FF_RESPOND (F_RL_WLUN_OK | F_SKIP_UA | F_DELAY_OVERR)
#define FF_MEDIA_IO (F_M_ACCESS | F_FAKE_RW)
#define FF_SA (F_SA_HIGH | F_SA_LOW)
#define F_LONG_DELAY		(F_SSU_DELAY | F_SYNC_DELAY)

#define SDEBUG_MAX_PARTS 4

#define SDEBUG_MAX_CMD_LEN 32

#define SDEB_XA_NOT_IN_USE XA_MARK_1

/* Zone types (zbcr05 table 25) */
enum sdebug_z_type {
	ZBC_ZONE_TYPE_CNV	= 0x1,
	ZBC_ZONE_TYPE_SWR	= 0x2,
	ZBC_ZONE_TYPE_SWP	= 0x3,
};

/* enumeration names taken from table 26, zbcr05 */
enum sdebug_z_cond {
	ZBC_NOT_WRITE_POINTER	= 0x0,
	ZC1_EMPTY		= 0x1,
	ZC2_IMPLICIT_OPEN	= 0x2,
	ZC3_EXPLICIT_OPEN	= 0x3,
	ZC4_CLOSED		= 0x4,
	ZC6_READ_ONLY		= 0xd,
	ZC5_FULL		= 0xe,
	ZC7_OFFLINE		= 0xf,
};

struct sdeb_zone_state {	/* ZBC: per zone state */
	enum sdebug_z_type z_type;
	enum sdebug_z_cond z_cond;
	bool z_non_seq_resource;
	unsigned int z_size;
	sector_t z_start;
	sector_t z_wp;
};

struct sdebug_dev_info {
	struct list_head dev_list;
	unsigned int channel;
	unsigned int target;
	u64 lun;
	uuid_t lu_name;
	struct sdebug_host_info *sdbg_host;
	unsigned long uas_bm[1];
	atomic_t num_in_q;
	atomic_t stopped;	/* 1: by SSU, 2: device start */
	bool used;

	/* For ZBC devices */
	enum blk_zoned_model zmodel;
	unsigned int zsize;
	unsigned int zsize_shift;
	unsigned int nr_zones;
	unsigned int nr_conv_zones;
	unsigned int nr_imp_open;
	unsigned int nr_exp_open;
	unsigned int nr_closed;
	unsigned int max_open;
	ktime_t create_ts;	/* time since bootup that this device was created */
	struct sdeb_zone_state *zstate;
};

struct sdebug_host_info {
	struct list_head host_list;
	int si_idx;	/* sdeb_store_info (per host) xarray index */
	struct Scsi_Host *shost;
	struct device dev;
	struct list_head dev_info_list;
};

/* There is an xarray of pointers to this struct's objects, one per host */
struct sdeb_store_info {
	rwlock_t macc_lck;	/* for atomic media access on this store */
	u8 *storep;		/* user data storage (ram) */
	struct t10_pi_tuple *dif_storep; /* protection info */
	void *map_storep;	/* provisioning map */
};

#define to_sdebug_host(d)	\
	container_of(d, struct sdebug_host_info, dev)

enum sdeb_defer_type {SDEB_DEFER_NONE = 0, SDEB_DEFER_HRT = 1,
		      SDEB_DEFER_WQ = 2, SDEB_DEFER_POLL = 3};

struct sdebug_defer {
	struct hrtimer hrt;
	struct execute_work ew;
	ktime_t cmpl_ts;/* time since boot to complete this cmd */
	int sqa_idx;	/* index of sdebug_queue array */
	int qc_idx;	/* index of sdebug_queued_cmd array within sqa_idx */
	int hc_idx;	/* hostwide tag index */
	int issuing_cpu;
	bool init_hrt;
	bool init_wq;
	bool init_poll;
	bool aborted;	/* true when blk_abort_request() already called */
	enum sdeb_defer_type defer_t;
};

struct sdebug_queued_cmd {
	/* corresponding bit set in in_use_bm[] in owning struct sdebug_queue
	 * instance indicates this slot is in use.
	 */
	struct sdebug_defer *sd_dp;
	struct scsi_cmnd *a_cmnd;
};

struct sdebug_queue {
	struct sdebug_queued_cmd qc_arr[SDEBUG_CANQUEUE];
	unsigned long in_use_bm[SDEBUG_CANQUEUE_WORDS];
	spinlock_t qc_lock;
	atomic_t blocked;	/* to temporarily stop more being queued */
};

static atomic_t sdebug_cmnd_count;   /* number of incoming commands */
static atomic_t sdebug_completions;  /* count of deferred completions */
static atomic_t sdebug_miss_cpus;    /* submission + completion cpus differ */
static atomic_t sdebug_a_tsf;	     /* 'almost task set full' counter */
static atomic_t sdeb_inject_pending;
static atomic_t sdeb_mq_poll_count;  /* bumped when mq_poll returns > 0 */

struct opcode_info_t {
	u8 num_attached;	/* 0 if this is it (i.e. a leaf); use 0xff */
				/* for terminating element */
	u8 opcode;		/* if num_attached > 0, preferred */
	u16 sa;			/* service action */
	u32 flags;		/* OR-ed set of SDEB_F_* */
	int (*pfp)(struct scsi_cmnd *, struct sdebug_dev_info *);
	const struct opcode_info_t *arrp;  /* num_attached elements or NULL */
	u8 len_mask[16];	/* len_mask[0]-->cdb_len, then mask for cdb */
				/* 1 to min(cdb_len, 15); ignore cdb[15...] */
};

/* SCSI opcodes (first byte of cdb) of interest mapped onto these indexes */
enum sdeb_opcode_index {
	SDEB_I_INVALID_OPCODE =	0,
	SDEB_I_INQUIRY = 1,
	SDEB_I_REPORT_LUNS = 2,
	SDEB_I_REQUEST_SENSE = 3,
	SDEB_I_TEST_UNIT_READY = 4,
	SDEB_I_MODE_SENSE = 5,		/* 6, 10 */
	SDEB_I_MODE_SELECT = 6,		/* 6, 10 */
	SDEB_I_LOG_SENSE = 7,
	SDEB_I_READ_CAPACITY = 8,	/* 10; 16 is in SA_IN(16) */
	SDEB_I_READ = 9,		/* 6, 10, 12, 16 */
	SDEB_I_WRITE = 10,		/* 6, 10, 12, 16 */
	SDEB_I_START_STOP = 11,
	SDEB_I_SERV_ACT_IN_16 = 12,	/* add ...SERV_ACT_IN_12 if needed */
	SDEB_I_SERV_ACT_OUT_16 = 13,	/* add ...SERV_ACT_OUT_12 if needed */
	SDEB_I_MAINT_IN = 14,
	SDEB_I_MAINT_OUT = 15,
	SDEB_I_VERIFY = 16,		/* VERIFY(10), VERIFY(16) */
	SDEB_I_VARIABLE_LEN = 17,	/* READ(32), WRITE(32), WR_SCAT(32) */
	SDEB_I_RESERVE = 18,		/* 6, 10 */
	SDEB_I_RELEASE = 19,		/* 6, 10 */
	SDEB_I_ALLOW_REMOVAL = 20,	/* PREVENT ALLOW MEDIUM REMOVAL */
	SDEB_I_REZERO_UNIT = 21,	/* REWIND in SSC */
	SDEB_I_ATA_PT = 22,		/* 12, 16 */
	SDEB_I_SEND_DIAG = 23,
	SDEB_I_UNMAP = 24,
	SDEB_I_WRITE_BUFFER = 25,
	SDEB_I_WRITE_SAME = 26,		/* 10, 16 */
	SDEB_I_SYNC_CACHE = 27,		/* 10, 16 */
	SDEB_I_COMP_WRITE = 28,
	SDEB_I_PRE_FETCH = 29,		/* 10, 16 */
	SDEB_I_ZONE_OUT = 30,		/* 0x94+SA; includes no data xfer */
	SDEB_I_ZONE_IN = 31,		/* 0x95+SA; all have data-in */
	SDEB_I_LAST_ELEM_P1 = 32,	/* keep this last (previous + 1) */
};


static const unsigned char opcode_ind_arr[256] = {
/* 0x0; 0x0->0x1f: 6 byte cdbs */
	SDEB_I_TEST_UNIT_READY, SDEB_I_REZERO_UNIT, 0, SDEB_I_REQUEST_SENSE,
	    0, 0, 0, 0,
	SDEB_I_READ, 0, SDEB_I_WRITE, 0, 0, 0, 0, 0,
	0, 0, SDEB_I_INQUIRY, 0, 0, SDEB_I_MODE_SELECT, SDEB_I_RESERVE,
	    SDEB_I_RELEASE,
	0, 0, SDEB_I_MODE_SENSE, SDEB_I_START_STOP, 0, SDEB_I_SEND_DIAG,
	    SDEB_I_ALLOW_REMOVAL, 0,
/* 0x20; 0x20->0x3f: 10 byte cdbs */
	0, 0, 0, 0, 0, SDEB_I_READ_CAPACITY, 0, 0,
	SDEB_I_READ, 0, SDEB_I_WRITE, 0, 0, 0, 0, SDEB_I_VERIFY,
	0, 0, 0, 0, SDEB_I_PRE_FETCH, SDEB_I_SYNC_CACHE, 0, 0,
	0, 0, 0, SDEB_I_WRITE_BUFFER, 0, 0, 0, 0,
/* 0x40; 0x40->0x5f: 10 byte cdbs */
	0, SDEB_I_WRITE_SAME, SDEB_I_UNMAP, 0, 0, 0, 0, 0,
	0, 0, 0, 0, 0, SDEB_I_LOG_SENSE, 0, 0,
	0, 0, 0, 0, 0, SDEB_I_MODE_SELECT, SDEB_I_RESERVE,
	    SDEB_I_RELEASE,
	0, 0, SDEB_I_MODE_SENSE, 0, 0, 0, 0, 0,
/* 0x60; 0x60->0x7d are reserved, 0x7e is "extended cdb" */
	0, 0, 0, 0, 0, 0, 0, 0, 0, 0, 0, 0, 0, 0, 0, 0,
	0, 0, 0, 0, 0, 0, 0, 0, 0, 0, 0, 0, 0, 0,
	0, SDEB_I_VARIABLE_LEN,
/* 0x80; 0x80->0x9f: 16 byte cdbs */
	0, 0, 0, 0, 0, SDEB_I_ATA_PT, 0, 0,
	SDEB_I_READ, SDEB_I_COMP_WRITE, SDEB_I_WRITE, 0,
	0, 0, 0, SDEB_I_VERIFY,
	SDEB_I_PRE_FETCH, SDEB_I_SYNC_CACHE, 0, SDEB_I_WRITE_SAME,
	SDEB_I_ZONE_OUT, SDEB_I_ZONE_IN, 0, 0,
	0, 0, 0, 0, 0, 0, SDEB_I_SERV_ACT_IN_16, SDEB_I_SERV_ACT_OUT_16,
/* 0xa0; 0xa0->0xbf: 12 byte cdbs */
	SDEB_I_REPORT_LUNS, SDEB_I_ATA_PT, 0, SDEB_I_MAINT_IN,
	     SDEB_I_MAINT_OUT, 0, 0, 0,
	SDEB_I_READ, 0 /* SDEB_I_SERV_ACT_OUT_12 */, SDEB_I_WRITE,
	     0 /* SDEB_I_SERV_ACT_IN_12 */, 0, 0, 0, 0,
	0, 0, 0, 0, 0, 0, 0, 0,
	0, 0, 0, 0, 0, 0, 0, 0,
/* 0xc0; 0xc0->0xff: vendor specific */
	0, 0, 0, 0, 0, 0, 0, 0, 0, 0, 0, 0, 0, 0, 0, 0,
	0, 0, 0, 0, 0, 0, 0, 0, 0, 0, 0, 0, 0, 0, 0, 0,
	0, 0, 0, 0, 0, 0, 0, 0, 0, 0, 0, 0, 0, 0, 0, 0,
	0, 0, 0, 0, 0, 0, 0, 0, 0, 0, 0, 0, 0, 0, 0, 0,
};

/*
 * The following "response" functions return the SCSI mid-level's 4 byte
 * tuple-in-an-int. To handle commands with an IMMED bit, for a faster
 * command completion, they can mask their return value with
 * SDEG_RES_IMMED_MASK .
 */
#define SDEG_RES_IMMED_MASK 0x40000000

static int resp_inquiry(struct scsi_cmnd *, struct sdebug_dev_info *);
static int resp_report_luns(struct scsi_cmnd *, struct sdebug_dev_info *);
static int resp_requests(struct scsi_cmnd *, struct sdebug_dev_info *);
static int resp_mode_sense(struct scsi_cmnd *, struct sdebug_dev_info *);
static int resp_mode_select(struct scsi_cmnd *, struct sdebug_dev_info *);
static int resp_log_sense(struct scsi_cmnd *, struct sdebug_dev_info *);
static int resp_readcap(struct scsi_cmnd *, struct sdebug_dev_info *);
static int resp_read_dt0(struct scsi_cmnd *, struct sdebug_dev_info *);
static int resp_write_dt0(struct scsi_cmnd *, struct sdebug_dev_info *);
static int resp_write_scat(struct scsi_cmnd *, struct sdebug_dev_info *);
static int resp_start_stop(struct scsi_cmnd *, struct sdebug_dev_info *);
static int resp_readcap16(struct scsi_cmnd *, struct sdebug_dev_info *);
static int resp_get_lba_status(struct scsi_cmnd *, struct sdebug_dev_info *);
static int resp_report_tgtpgs(struct scsi_cmnd *, struct sdebug_dev_info *);
static int resp_unmap(struct scsi_cmnd *, struct sdebug_dev_info *);
static int resp_rsup_opcodes(struct scsi_cmnd *, struct sdebug_dev_info *);
static int resp_rsup_tmfs(struct scsi_cmnd *, struct sdebug_dev_info *);
static int resp_verify(struct scsi_cmnd *, struct sdebug_dev_info *);
static int resp_write_same_10(struct scsi_cmnd *, struct sdebug_dev_info *);
static int resp_write_same_16(struct scsi_cmnd *, struct sdebug_dev_info *);
static int resp_comp_write(struct scsi_cmnd *, struct sdebug_dev_info *);
static int resp_write_buffer(struct scsi_cmnd *, struct sdebug_dev_info *);
static int resp_sync_cache(struct scsi_cmnd *, struct sdebug_dev_info *);
static int resp_pre_fetch(struct scsi_cmnd *, struct sdebug_dev_info *);
static int resp_report_zones(struct scsi_cmnd *, struct sdebug_dev_info *);
static int resp_open_zone(struct scsi_cmnd *, struct sdebug_dev_info *);
static int resp_close_zone(struct scsi_cmnd *, struct sdebug_dev_info *);
static int resp_finish_zone(struct scsi_cmnd *, struct sdebug_dev_info *);
static int resp_rwp_zone(struct scsi_cmnd *, struct sdebug_dev_info *);

static int sdebug_do_add_host(bool mk_new_store);
static int sdebug_add_host_helper(int per_host_idx);
static void sdebug_do_remove_host(bool the_end);
static int sdebug_add_store(void);
static void sdebug_erase_store(int idx, struct sdeb_store_info *sip);
static void sdebug_erase_all_stores(bool apart_from_first);

/*
 * The following are overflow arrays for cdbs that "hit" the same index in
 * the opcode_info_arr array. The most time sensitive (or commonly used) cdb
 * should be placed in opcode_info_arr[], the others should be placed here.
 */
static const struct opcode_info_t msense_iarr[] = {
	{0, 0x1a, 0, F_D_IN, NULL, NULL,
	    {6,  0xe8, 0xff, 0xff, 0xff, 0xc7, 0, 0, 0, 0, 0, 0, 0, 0, 0, 0} },
};

static const struct opcode_info_t mselect_iarr[] = {
	{0, 0x15, 0, F_D_OUT, NULL, NULL,
	    {6,  0xf1, 0, 0, 0xff, 0xc7, 0, 0, 0, 0, 0, 0, 0, 0, 0, 0} },
};

static const struct opcode_info_t read_iarr[] = {
	{0, 0x28, 0, F_D_IN | FF_MEDIA_IO, resp_read_dt0, NULL,/* READ(10) */
	    {10,  0xff, 0xff, 0xff, 0xff, 0xff, 0x3f, 0xff, 0xff, 0xc7, 0, 0,
	     0, 0, 0, 0} },
	{0, 0x8, 0, F_D_IN | FF_MEDIA_IO, resp_read_dt0, NULL, /* READ(6) */
	    {6,  0xff, 0xff, 0xff, 0xff, 0xc7, 0, 0, 0, 0, 0, 0, 0, 0, 0, 0} },
	{0, 0xa8, 0, F_D_IN | FF_MEDIA_IO, resp_read_dt0, NULL,/* READ(12) */
	    {12,  0xff, 0xff, 0xff, 0xff, 0xff, 0xff, 0xff, 0xff, 0xff, 0xbf,
	     0xc7, 0, 0, 0, 0} },
};

static const struct opcode_info_t write_iarr[] = {
	{0, 0x2a, 0, F_D_OUT | FF_MEDIA_IO, resp_write_dt0,  /* WRITE(10) */
	    NULL, {10,  0xfb, 0xff, 0xff, 0xff, 0xff, 0x3f, 0xff, 0xff, 0xc7,
		   0, 0, 0, 0, 0, 0} },
	{0, 0xa, 0, F_D_OUT | FF_MEDIA_IO, resp_write_dt0,   /* WRITE(6) */
	    NULL, {6,  0xff, 0xff, 0xff, 0xff, 0xc7, 0, 0, 0, 0, 0, 0, 0,
		   0, 0, 0} },
	{0, 0xaa, 0, F_D_OUT | FF_MEDIA_IO, resp_write_dt0,  /* WRITE(12) */
	    NULL, {12,  0xfb, 0xff, 0xff, 0xff, 0xff, 0xff, 0xff, 0xff, 0xff,
		   0xbf, 0xc7, 0, 0, 0, 0} },
};

static const struct opcode_info_t verify_iarr[] = {
	{0, 0x2f, 0, F_D_OUT_MAYBE | FF_MEDIA_IO, resp_verify,/* VERIFY(10) */
	    NULL, {10,  0xf7, 0xff, 0xff, 0xff, 0xff, 0xbf, 0xff, 0xff, 0xc7,
		   0, 0, 0, 0, 0, 0} },
};

static const struct opcode_info_t sa_in_16_iarr[] = {
	{0, 0x9e, 0x12, F_SA_LOW | F_D_IN, resp_get_lba_status, NULL,
	    {16,  0x12, 0xff, 0xff, 0xff, 0xff, 0xff, 0xff, 0xff, 0xff, 0xff,
	     0xff, 0xff, 0xff, 0, 0xc7} },	/* GET LBA STATUS(16) */
};

static const struct opcode_info_t vl_iarr[] = {	/* VARIABLE LENGTH */
	{0, 0x7f, 0xb, F_SA_HIGH | F_D_OUT | FF_MEDIA_IO, resp_write_dt0,
	    NULL, {32,  0xc7, 0, 0, 0, 0, 0x3f, 0x18, 0x0, 0xb, 0xfa,
		   0, 0xff, 0xff, 0xff, 0xff} },	/* WRITE(32) */
	{0, 0x7f, 0x11, F_SA_HIGH | F_D_OUT | FF_MEDIA_IO, resp_write_scat,
	    NULL, {32,  0xc7, 0, 0, 0, 0, 0x3f, 0x18, 0x0, 0x11, 0xf8,
		   0, 0xff, 0xff, 0x0, 0x0} },	/* WRITE SCATTERED(32) */
};

static const struct opcode_info_t maint_in_iarr[] = {	/* MAINT IN */
	{0, 0xa3, 0xc, F_SA_LOW | F_D_IN, resp_rsup_opcodes, NULL,
	    {12,  0xc, 0x87, 0xff, 0xff, 0xff, 0xff, 0xff, 0xff, 0xff, 0,
	     0xc7, 0, 0, 0, 0} }, /* REPORT SUPPORTED OPERATION CODES */
	{0, 0xa3, 0xd, F_SA_LOW | F_D_IN, resp_rsup_tmfs, NULL,
	    {12,  0xd, 0x80, 0, 0, 0, 0xff, 0xff, 0xff, 0xff, 0, 0xc7, 0, 0,
	     0, 0} },	/* REPORTED SUPPORTED TASK MANAGEMENT FUNCTIONS */
};

static const struct opcode_info_t write_same_iarr[] = {
	{0, 0x93, 0, F_D_OUT_MAYBE | FF_MEDIA_IO, resp_write_same_16, NULL,
	    {16,  0xff, 0xff, 0xff, 0xff, 0xff, 0xff, 0xff, 0xff, 0xff, 0xff,
	     0xff, 0xff, 0xff, 0x3f, 0xc7} },		/* WRITE SAME(16) */
};

static const struct opcode_info_t reserve_iarr[] = {
	{0, 0x16, 0, F_D_OUT, NULL, NULL,		/* RESERVE(6) */
	    {6,  0x1f, 0xff, 0xff, 0xff, 0xc7, 0, 0, 0, 0, 0, 0, 0, 0, 0, 0} },
};

static const struct opcode_info_t release_iarr[] = {
	{0, 0x17, 0, F_D_OUT, NULL, NULL,		/* RELEASE(6) */
	    {6,  0x1f, 0xff, 0, 0, 0xc7, 0, 0, 0, 0, 0, 0, 0, 0, 0, 0} },
};

static const struct opcode_info_t sync_cache_iarr[] = {
	{0, 0x91, 0, F_SYNC_DELAY | F_M_ACCESS, resp_sync_cache, NULL,
	    {16,  0x6, 0xff, 0xff, 0xff, 0xff, 0xff, 0xff, 0xff, 0xff,
	     0xff, 0xff, 0xff, 0xff, 0x3f, 0xc7} },	/* SYNC_CACHE (16) */
};

static const struct opcode_info_t pre_fetch_iarr[] = {
	{0, 0x90, 0, F_SYNC_DELAY | FF_MEDIA_IO, resp_pre_fetch, NULL,
	    {16,  0x2, 0xff, 0xff, 0xff, 0xff, 0xff, 0xff, 0xff, 0xff,
	     0xff, 0xff, 0xff, 0xff, 0x3f, 0xc7} },	/* PRE-FETCH (16) */
};

static const struct opcode_info_t zone_out_iarr[] = {	/* ZONE OUT(16) */
	{0, 0x94, 0x1, F_SA_LOW | F_M_ACCESS, resp_close_zone, NULL,
	    {16, 0x1, 0xff, 0xff, 0xff, 0xff, 0xff, 0xff, 0xff,
	     0xff, 0, 0, 0xff, 0xff, 0x1, 0xc7} },	/* CLOSE ZONE */
	{0, 0x94, 0x2, F_SA_LOW | F_M_ACCESS, resp_finish_zone, NULL,
	    {16, 0x2, 0xff, 0xff, 0xff, 0xff, 0xff, 0xff, 0xff,
	     0xff, 0, 0, 0xff, 0xff, 0x1, 0xc7} },	/* FINISH ZONE */
	{0, 0x94, 0x4, F_SA_LOW | F_M_ACCESS, resp_rwp_zone, NULL,
	    {16, 0x4, 0xff, 0xff, 0xff, 0xff, 0xff, 0xff, 0xff,
	     0xff, 0, 0, 0xff, 0xff, 0x1, 0xc7} },  /* RESET WRITE POINTER */
};

static const struct opcode_info_t zone_in_iarr[] = {	/* ZONE IN(16) */
	{0, 0x95, 0x6, F_SA_LOW | F_D_IN | F_M_ACCESS, NULL, NULL,
	    {16, 0x6, 0xff, 0xff, 0xff, 0xff, 0xff, 0xff, 0xff, 0xff,
	     0xff, 0xff, 0xff, 0xff, 0x3f, 0xc7} }, /* REPORT ZONES */
};


/* This array is accessed via SDEB_I_* values. Make sure all are mapped,
 * plus the terminating elements for logic that scans this table such as
 * REPORT SUPPORTED OPERATION CODES. */
static const struct opcode_info_t opcode_info_arr[SDEB_I_LAST_ELEM_P1 + 1] = {
/* 0 */
	{0, 0, 0, F_INV_OP | FF_RESPOND, NULL, NULL,	/* unknown opcodes */
	    {0,  0, 0, 0, 0, 0, 0, 0, 0, 0, 0, 0, 0, 0, 0, 0} },
	{0, 0x12, 0, FF_RESPOND | F_D_IN, resp_inquiry, NULL, /* INQUIRY */
	    {6,  0xe3, 0xff, 0xff, 0xff, 0xc7, 0, 0, 0, 0, 0, 0, 0, 0, 0, 0} },
	{0, 0xa0, 0, FF_RESPOND | F_D_IN, resp_report_luns, NULL,
	    {12,  0xe3, 0xff, 0, 0, 0, 0xff, 0xff, 0xff, 0xff, 0, 0xc7, 0, 0,
	     0, 0} },					/* REPORT LUNS */
	{0, 0x3, 0, FF_RESPOND | F_D_IN, resp_requests, NULL,
	    {6,  0xe1, 0, 0, 0xff, 0xc7, 0, 0, 0, 0, 0, 0, 0, 0, 0, 0} },
	{0, 0x0, 0, F_M_ACCESS | F_RL_WLUN_OK, NULL, NULL,/* TEST UNIT READY */
	    {6,  0, 0, 0, 0, 0xc7, 0, 0, 0, 0, 0, 0, 0, 0, 0, 0} },
/* 5 */
	{ARRAY_SIZE(msense_iarr), 0x5a, 0, F_D_IN,	/* MODE SENSE(10) */
	    resp_mode_sense, msense_iarr, {10,  0xf8, 0xff, 0xff, 0, 0, 0,
		0xff, 0xff, 0xc7, 0, 0, 0, 0, 0, 0} },
	{ARRAY_SIZE(mselect_iarr), 0x55, 0, F_D_OUT,	/* MODE SELECT(10) */
	    resp_mode_select, mselect_iarr, {10,  0xf1, 0, 0, 0, 0, 0, 0xff,
		0xff, 0xc7, 0, 0, 0, 0, 0, 0} },
	{0, 0x4d, 0, F_D_IN, resp_log_sense, NULL,	/* LOG SENSE */
	    {10,  0xe3, 0xff, 0xff, 0, 0xff, 0xff, 0xff, 0xff, 0xc7, 0, 0, 0,
	     0, 0, 0} },
	{0, 0x25, 0, F_D_IN, resp_readcap, NULL,    /* READ CAPACITY(10) */
	    {10,  0xe1, 0xff, 0xff, 0xff, 0xff, 0, 0, 0x1, 0xc7, 0, 0, 0, 0,
	     0, 0} },
	{ARRAY_SIZE(read_iarr), 0x88, 0, F_D_IN | FF_MEDIA_IO, /* READ(16) */
	    resp_read_dt0, read_iarr, {16,  0xfe, 0xff, 0xff, 0xff, 0xff,
	    0xff, 0xff, 0xff, 0xff, 0xff, 0xff, 0xff, 0xff, 0xff, 0xc7} },
/* 10 */
	{ARRAY_SIZE(write_iarr), 0x8a, 0, F_D_OUT | FF_MEDIA_IO,
	    resp_write_dt0, write_iarr,			/* WRITE(16) */
		{16,  0xfa, 0xff, 0xff, 0xff, 0xff, 0xff, 0xff, 0xff, 0xff,
		 0xff, 0xff, 0xff, 0xff, 0xff, 0xc7} },
	{0, 0x1b, 0, F_SSU_DELAY, resp_start_stop, NULL,/* START STOP UNIT */
	    {6,  0x1, 0, 0xf, 0xf7, 0xc7, 0, 0, 0, 0, 0, 0, 0, 0, 0, 0} },
	{ARRAY_SIZE(sa_in_16_iarr), 0x9e, 0x10, F_SA_LOW | F_D_IN,
	    resp_readcap16, sa_in_16_iarr, /* SA_IN(16), READ CAPACITY(16) */
		{16,  0x10, 0xff, 0xff, 0xff, 0xff, 0xff, 0xff, 0xff, 0xff,
		 0xff, 0xff, 0xff, 0xff, 0x1, 0xc7} },
	{0, 0x9f, 0x12, F_SA_LOW | F_D_OUT | FF_MEDIA_IO, resp_write_scat,
	    NULL, {16,  0x12, 0xf9, 0x0, 0xff, 0xff, 0, 0, 0xff, 0xff, 0xff,
	    0xff, 0xff, 0xff, 0xff, 0xc7} },  /* SA_OUT(16), WRITE SCAT(16) */
	{ARRAY_SIZE(maint_in_iarr), 0xa3, 0xa, F_SA_LOW | F_D_IN,
	    resp_report_tgtpgs,	/* MAINT IN, REPORT TARGET PORT GROUPS */
		maint_in_iarr, {12,  0xea, 0, 0, 0, 0, 0xff, 0xff, 0xff,
				0xff, 0, 0xc7, 0, 0, 0, 0} },
/* 15 */
	{0, 0, 0, F_INV_OP | FF_RESPOND, NULL, NULL, /* MAINT OUT */
	    {0,  0, 0, 0, 0, 0, 0, 0, 0, 0, 0, 0, 0, 0, 0, 0} },
	{ARRAY_SIZE(verify_iarr), 0x8f, 0,
	    F_D_OUT_MAYBE | FF_MEDIA_IO, resp_verify,	/* VERIFY(16) */
	    verify_iarr, {16,  0xf6, 0xff, 0xff, 0xff, 0xff, 0xff, 0xff,
			  0xff, 0xff, 0xff, 0xff, 0xff, 0xff, 0x3f, 0xc7} },
	{ARRAY_SIZE(vl_iarr), 0x7f, 0x9, F_SA_HIGH | F_D_IN | FF_MEDIA_IO,
	    resp_read_dt0, vl_iarr,	/* VARIABLE LENGTH, READ(32) */
	    {32,  0xc7, 0, 0, 0, 0, 0x3f, 0x18, 0x0, 0x9, 0xfe, 0, 0xff, 0xff,
	     0xff, 0xff} },
	{ARRAY_SIZE(reserve_iarr), 0x56, 0, F_D_OUT,
	    NULL, reserve_iarr,	/* RESERVE(10) <no response function> */
	    {10,  0xff, 0xff, 0xff, 0, 0, 0, 0xff, 0xff, 0xc7, 0, 0, 0, 0, 0,
	     0} },
	{ARRAY_SIZE(release_iarr), 0x57, 0, F_D_OUT,
	    NULL, release_iarr, /* RELEASE(10) <no response function> */
	    {10,  0x13, 0xff, 0xff, 0, 0, 0, 0xff, 0xff, 0xc7, 0, 0, 0, 0, 0,
	     0} },
/* 20 */
	{0, 0x1e, 0, 0, NULL, NULL, /* ALLOW REMOVAL */
	    {6,  0, 0, 0, 0x3, 0xc7, 0, 0, 0, 0, 0, 0, 0, 0, 0, 0} },
	{0, 0x1, 0, 0, resp_start_stop, NULL, /* REWIND ?? */
	    {6,  0x1, 0, 0, 0, 0xc7, 0, 0, 0, 0, 0, 0, 0, 0, 0, 0} },
	{0, 0, 0, F_INV_OP | FF_RESPOND, NULL, NULL, /* ATA_PT */
	    {0,  0, 0, 0, 0, 0, 0, 0, 0, 0, 0, 0, 0, 0, 0, 0} },
	{0, 0x1d, F_D_OUT, 0, NULL, NULL,	/* SEND DIAGNOSTIC */
	    {6,  0xf7, 0, 0xff, 0xff, 0xc7, 0, 0, 0, 0, 0, 0, 0, 0, 0, 0} },
	{0, 0x42, 0, F_D_OUT | FF_MEDIA_IO, resp_unmap, NULL, /* UNMAP */
	    {10,  0x1, 0, 0, 0, 0, 0x3f, 0xff, 0xff, 0xc7, 0, 0, 0, 0, 0, 0} },
/* 25 */
	{0, 0x3b, 0, F_D_OUT_MAYBE, resp_write_buffer, NULL,
	    {10,  0xff, 0xff, 0xff, 0xff, 0xff, 0xff, 0xff, 0xff, 0xc7, 0, 0,
	     0, 0, 0, 0} },			/* WRITE_BUFFER */
	{ARRAY_SIZE(write_same_iarr), 0x41, 0, F_D_OUT_MAYBE | FF_MEDIA_IO,
	    resp_write_same_10, write_same_iarr,	/* WRITE SAME(10) */
		{10,  0xff, 0xff, 0xff, 0xff, 0xff, 0x3f, 0xff, 0xff, 0xc7, 0,
		 0, 0, 0, 0, 0} },
	{ARRAY_SIZE(sync_cache_iarr), 0x35, 0, F_SYNC_DELAY | F_M_ACCESS,
	    resp_sync_cache, sync_cache_iarr,
	    {10,  0x7, 0xff, 0xff, 0xff, 0xff, 0x3f, 0xff, 0xff, 0xc7, 0, 0,
	     0, 0, 0, 0} },			/* SYNC_CACHE (10) */
	{0, 0x89, 0, F_D_OUT | FF_MEDIA_IO, resp_comp_write, NULL,
	    {16,  0xf8, 0xff, 0xff, 0xff, 0xff, 0xff, 0xff, 0xff, 0xff, 0, 0,
	     0, 0xff, 0x3f, 0xc7} },		/* COMPARE AND WRITE */
	{ARRAY_SIZE(pre_fetch_iarr), 0x34, 0, F_SYNC_DELAY | FF_MEDIA_IO,
	    resp_pre_fetch, pre_fetch_iarr,
	    {10,  0x2, 0xff, 0xff, 0xff, 0xff, 0x3f, 0xff, 0xff, 0xc7, 0, 0,
	     0, 0, 0, 0} },			/* PRE-FETCH (10) */

/* 30 */
	{ARRAY_SIZE(zone_out_iarr), 0x94, 0x3, F_SA_LOW | F_M_ACCESS,
	    resp_open_zone, zone_out_iarr, /* ZONE_OUT(16), OPEN ZONE) */
		{16,  0x3 /* SA */, 0xff, 0xff, 0xff, 0xff, 0xff, 0xff,
		 0xff, 0xff, 0x0, 0x0, 0xff, 0xff, 0x1, 0xc7} },
	{ARRAY_SIZE(zone_in_iarr), 0x95, 0x0, F_SA_LOW | F_M_ACCESS,
	    resp_report_zones, zone_in_iarr, /* ZONE_IN(16), REPORT ZONES) */
		{16,  0x0 /* SA */, 0xff, 0xff, 0xff, 0xff, 0xff, 0xff,
		 0xff, 0xff, 0xff, 0xff, 0xff, 0xff, 0xbf, 0xc7} },
/* sentinel */
	{0xff, 0, 0, 0, NULL, NULL,		/* terminating element */
	    {0,  0, 0, 0, 0, 0, 0, 0, 0, 0, 0, 0, 0, 0, 0, 0} },
};

static int sdebug_num_hosts;
static int sdebug_add_host = DEF_NUM_HOST;  /* in sysfs this is relative */
static int sdebug_ato = DEF_ATO;
static int sdebug_cdb_len = DEF_CDB_LEN;
static int sdebug_jdelay = DEF_JDELAY;	/* if > 0 then unit is jiffies */
static int sdebug_dev_size_mb = DEF_DEV_SIZE_PRE_INIT;
static int sdebug_dif = DEF_DIF;
static int sdebug_dix = DEF_DIX;
static int sdebug_dsense = DEF_D_SENSE;
static int sdebug_every_nth = DEF_EVERY_NTH;
static int sdebug_fake_rw = DEF_FAKE_RW;
static unsigned int sdebug_guard = DEF_GUARD;
static int sdebug_host_max_queue;	/* per host */
static int sdebug_lowest_aligned = DEF_LOWEST_ALIGNED;
static int sdebug_max_luns = DEF_MAX_LUNS;
static int sdebug_max_queue = SDEBUG_CANQUEUE;	/* per submit queue */
static unsigned int sdebug_medium_error_start = OPT_MEDIUM_ERR_ADDR;
static int sdebug_medium_error_count = OPT_MEDIUM_ERR_NUM;
static atomic_t retired_max_queue;	/* if > 0 then was prior max_queue */
static int sdebug_ndelay = DEF_NDELAY;	/* if > 0 then unit is nanoseconds */
static int sdebug_no_lun_0 = DEF_NO_LUN_0;
static int sdebug_no_uld;
static int sdebug_num_parts = DEF_NUM_PARTS;
static int sdebug_num_tgts = DEF_NUM_TGTS; /* targets per host */
static int sdebug_opt_blks = DEF_OPT_BLKS;
static int sdebug_opts = DEF_OPTS;
static int sdebug_physblk_exp = DEF_PHYSBLK_EXP;
static int sdebug_opt_xferlen_exp = DEF_OPT_XFERLEN_EXP;
static int sdebug_ptype = DEF_PTYPE; /* SCSI peripheral device type */
static int sdebug_scsi_level = DEF_SCSI_LEVEL;
static int sdebug_sector_size = DEF_SECTOR_SIZE;
static int sdeb_tur_ms_to_ready = DEF_TUR_MS_TO_READY;
static int sdebug_virtual_gb = DEF_VIRTUAL_GB;
static int sdebug_vpd_use_hostno = DEF_VPD_USE_HOSTNO;
static unsigned int sdebug_lbpu = DEF_LBPU;
static unsigned int sdebug_lbpws = DEF_LBPWS;
static unsigned int sdebug_lbpws10 = DEF_LBPWS10;
static unsigned int sdebug_lbprz = DEF_LBPRZ;
static unsigned int sdebug_unmap_alignment = DEF_UNMAP_ALIGNMENT;
static unsigned int sdebug_unmap_granularity = DEF_UNMAP_GRANULARITY;
static unsigned int sdebug_unmap_max_blocks = DEF_UNMAP_MAX_BLOCKS;
static unsigned int sdebug_unmap_max_desc = DEF_UNMAP_MAX_DESC;
static unsigned int sdebug_write_same_length = DEF_WRITESAME_LENGTH;
static int sdebug_uuid_ctl = DEF_UUID_CTL;
static bool sdebug_random = DEF_RANDOM;
static bool sdebug_per_host_store = DEF_PER_HOST_STORE;
static bool sdebug_removable = DEF_REMOVABLE;
static bool sdebug_clustering;
static bool sdebug_host_lock = DEF_HOST_LOCK;
static bool sdebug_strict = DEF_STRICT;
static bool sdebug_any_injecting_opt;
static bool sdebug_verbose;
static bool have_dif_prot;
static bool write_since_sync;
static bool sdebug_statistics = DEF_STATISTICS;
static bool sdebug_wp;
/* Following enum: 0: no zbc, def; 1: host aware; 2: host managed */
static enum blk_zoned_model sdeb_zbc_model = BLK_ZONED_NONE;
static char *sdeb_zbc_model_s;

enum sam_lun_addr_method {SAM_LUN_AM_PERIPHERAL = 0x0,
			  SAM_LUN_AM_FLAT = 0x1,
			  SAM_LUN_AM_LOGICAL_UNIT = 0x2,
			  SAM_LUN_AM_EXTENDED = 0x3};
static enum sam_lun_addr_method sdebug_lun_am = SAM_LUN_AM_PERIPHERAL;
static int sdebug_lun_am_i = (int)SAM_LUN_AM_PERIPHERAL;

static unsigned int sdebug_store_sectors;
static sector_t sdebug_capacity;	/* in sectors */

/* old BIOS stuff, kernel may get rid of them but some mode sense pages
   may still need them */
static int sdebug_heads;		/* heads per disk */
static int sdebug_cylinders_per;	/* cylinders per surface */
static int sdebug_sectors_per;		/* sectors per cylinder */

static LIST_HEAD(sdebug_host_list);
static DEFINE_SPINLOCK(sdebug_host_list_lock);

static struct xarray per_store_arr;
static struct xarray *per_store_ap = &per_store_arr;
static int sdeb_first_idx = -1;		/* invalid index ==> none created */
static int sdeb_most_recent_idx = -1;
static DEFINE_RWLOCK(sdeb_fake_rw_lck);	/* need a RW lock when fake_rw=1 */

static unsigned long map_size;
static int num_aborts;
static int num_dev_resets;
static int num_target_resets;
static int num_bus_resets;
static int num_host_resets;
static int dix_writes;
static int dix_reads;
static int dif_errors;

/* ZBC global data */
static bool sdeb_zbc_in_use;	/* true for host-aware and host-managed disks */
static int sdeb_zbc_zone_size_mb;
static int sdeb_zbc_max_open = DEF_ZBC_MAX_OPEN_ZONES;
static int sdeb_zbc_nr_conv = DEF_ZBC_NR_CONV_ZONES;

static int submit_queues = DEF_SUBMIT_QUEUES;  /* > 1 for multi-queue (mq) */
static int poll_queues; /* iouring iopoll interface.*/
static struct sdebug_queue *sdebug_q_arr;  /* ptr to array of submit queues */

static DEFINE_RWLOCK(atomic_rw);
static DEFINE_RWLOCK(atomic_rw2);

static rwlock_t *ramdisk_lck_a[2];

static char sdebug_proc_name[] = MY_NAME;
static const char *my_name = MY_NAME;

static struct bus_type pseudo_lld_bus;

static struct device_driver sdebug_driverfs_driver = {
	.name 		= sdebug_proc_name,
	.bus		= &pseudo_lld_bus,
};

static const int check_condition_result =
	SAM_STAT_CHECK_CONDITION;

static const int illegal_condition_result =
	(DID_ABORT << 16) | SAM_STAT_CHECK_CONDITION;

static const int device_qfull_result =
	(DID_OK << 16) | SAM_STAT_TASK_SET_FULL;

static const int condition_met_result = SAM_STAT_CONDITION_MET;


/* Only do the extra work involved in logical block provisioning if one or
 * more of the lbpu, lbpws or lbpws10 parameters are given and we are doing
 * real reads and writes (i.e. not skipping them for speed).
 */
static inline bool scsi_debug_lbp(void)
{
	return 0 == sdebug_fake_rw &&
		(sdebug_lbpu || sdebug_lbpws || sdebug_lbpws10);
}

static void *lba2fake_store(struct sdeb_store_info *sip,
			    unsigned long long lba)
{
	struct sdeb_store_info *lsip = sip;

	lba = do_div(lba, sdebug_store_sectors);
	if (!sip || !sip->storep) {
		WARN_ON_ONCE(true);
		lsip = xa_load(per_store_ap, 0);  /* should never be NULL */
	}
	return lsip->storep + lba * sdebug_sector_size;
}

static struct t10_pi_tuple *dif_store(struct sdeb_store_info *sip,
				      sector_t sector)
{
	sector = sector_div(sector, sdebug_store_sectors);

	return sip->dif_storep + sector;
}

static void sdebug_max_tgts_luns(void)
{
	struct sdebug_host_info *sdbg_host;
	struct Scsi_Host *hpnt;

	spin_lock(&sdebug_host_list_lock);
	list_for_each_entry(sdbg_host, &sdebug_host_list, host_list) {
		hpnt = sdbg_host->shost;
		if ((hpnt->this_id >= 0) &&
		    (sdebug_num_tgts > hpnt->this_id))
			hpnt->max_id = sdebug_num_tgts + 1;
		else
			hpnt->max_id = sdebug_num_tgts;
		/* sdebug_max_luns; */
		hpnt->max_lun = SCSI_W_LUN_REPORT_LUNS + 1;
	}
	spin_unlock(&sdebug_host_list_lock);
}

enum sdeb_cmd_data {SDEB_IN_DATA = 0, SDEB_IN_CDB = 1};

/* Set in_bit to -1 to indicate no bit position of invalid field */
static void mk_sense_invalid_fld(struct scsi_cmnd *scp,
				 enum sdeb_cmd_data c_d,
				 int in_byte, int in_bit)
{
	unsigned char *sbuff;
	u8 sks[4];
	int sl, asc;

	sbuff = scp->sense_buffer;
	if (!sbuff) {
		sdev_printk(KERN_ERR, scp->device,
			    "%s: sense_buffer is NULL\n", __func__);
		return;
	}
	asc = c_d ? INVALID_FIELD_IN_CDB : INVALID_FIELD_IN_PARAM_LIST;
	memset(sbuff, 0, SCSI_SENSE_BUFFERSIZE);
	scsi_build_sense(scp, sdebug_dsense, ILLEGAL_REQUEST, asc, 0);
	memset(sks, 0, sizeof(sks));
	sks[0] = 0x80;
	if (c_d)
		sks[0] |= 0x40;
	if (in_bit >= 0) {
		sks[0] |= 0x8;
		sks[0] |= 0x7 & in_bit;
	}
	put_unaligned_be16(in_byte, sks + 1);
	if (sdebug_dsense) {
		sl = sbuff[7] + 8;
		sbuff[7] = sl;
		sbuff[sl] = 0x2;
		sbuff[sl + 1] = 0x6;
		memcpy(sbuff + sl + 4, sks, 3);
	} else
		memcpy(sbuff + 15, sks, 3);
	if (sdebug_verbose)
		sdev_printk(KERN_INFO, scp->device, "%s:  [sense_key,asc,ascq"
			    "]: [0x5,0x%x,0x0] %c byte=%d, bit=%d\n",
			    my_name, asc, c_d ? 'C' : 'D', in_byte, in_bit);
}

static void mk_sense_buffer(struct scsi_cmnd *scp, int key, int asc, int asq)
{
	if (!scp->sense_buffer) {
		sdev_printk(KERN_ERR, scp->device,
			    "%s: sense_buffer is NULL\n", __func__);
		return;
	}
	memset(scp->sense_buffer, 0, SCSI_SENSE_BUFFERSIZE);

	scsi_build_sense(scp, sdebug_dsense, key, asc, asq);

	if (sdebug_verbose)
		sdev_printk(KERN_INFO, scp->device,
			    "%s:  [sense_key,asc,ascq]: [0x%x,0x%x,0x%x]\n",
			    my_name, key, asc, asq);
}

static void mk_sense_invalid_opcode(struct scsi_cmnd *scp)
{
	mk_sense_buffer(scp, ILLEGAL_REQUEST, INVALID_OPCODE, 0);
}

static int scsi_debug_ioctl(struct scsi_device *dev, unsigned int cmd,
			    void __user *arg)
{
	if (sdebug_verbose) {
		if (0x1261 == cmd)
			sdev_printk(KERN_INFO, dev,
				    "%s: BLKFLSBUF [0x1261]\n", __func__);
		else if (0x5331 == cmd)
			sdev_printk(KERN_INFO, dev,
				    "%s: CDROM_GET_CAPABILITY [0x5331]\n",
				    __func__);
		else
			sdev_printk(KERN_INFO, dev, "%s: cmd=0x%x\n",
				    __func__, cmd);
	}
	return -EINVAL;
	/* return -ENOTTY; // correct return but upsets fdisk */
}

static void config_cdb_len(struct scsi_device *sdev)
{
	switch (sdebug_cdb_len) {
	case 6:	/* suggest 6 byte READ, WRITE and MODE SENSE/SELECT */
		sdev->use_10_for_rw = false;
		sdev->use_16_for_rw = false;
		sdev->use_10_for_ms = false;
		break;
	case 10: /* suggest 10 byte RWs and 6 byte MODE SENSE/SELECT */
		sdev->use_10_for_rw = true;
		sdev->use_16_for_rw = false;
		sdev->use_10_for_ms = false;
		break;
	case 12: /* suggest 10 byte RWs and 10 byte MODE SENSE/SELECT */
		sdev->use_10_for_rw = true;
		sdev->use_16_for_rw = false;
		sdev->use_10_for_ms = true;
		break;
	case 16:
		sdev->use_10_for_rw = false;
		sdev->use_16_for_rw = true;
		sdev->use_10_for_ms = true;
		break;
	case 32: /* No knobs to suggest this so same as 16 for now */
		sdev->use_10_for_rw = false;
		sdev->use_16_for_rw = true;
		sdev->use_10_for_ms = true;
		break;
	default:
		pr_warn("unexpected cdb_len=%d, force to 10\n",
			sdebug_cdb_len);
		sdev->use_10_for_rw = true;
		sdev->use_16_for_rw = false;
		sdev->use_10_for_ms = false;
		sdebug_cdb_len = 10;
		break;
	}
}

static void all_config_cdb_len(void)
{
	struct sdebug_host_info *sdbg_host;
	struct Scsi_Host *shost;
	struct scsi_device *sdev;

	spin_lock(&sdebug_host_list_lock);
	list_for_each_entry(sdbg_host, &sdebug_host_list, host_list) {
		shost = sdbg_host->shost;
		shost_for_each_device(sdev, shost) {
			config_cdb_len(sdev);
		}
	}
	spin_unlock(&sdebug_host_list_lock);
}

static void clear_luns_changed_on_target(struct sdebug_dev_info *devip)
{
	struct sdebug_host_info *sdhp;
	struct sdebug_dev_info *dp;

	spin_lock(&sdebug_host_list_lock);
	list_for_each_entry(sdhp, &sdebug_host_list, host_list) {
		list_for_each_entry(dp, &sdhp->dev_info_list, dev_list) {
			if ((devip->sdbg_host == dp->sdbg_host) &&
			    (devip->target == dp->target))
				clear_bit(SDEBUG_UA_LUNS_CHANGED, dp->uas_bm);
		}
	}
	spin_unlock(&sdebug_host_list_lock);
}

static int make_ua(struct scsi_cmnd *scp, struct sdebug_dev_info *devip)
{
	int k;

	k = find_first_bit(devip->uas_bm, SDEBUG_NUM_UAS);
	if (k != SDEBUG_NUM_UAS) {
		const char *cp = NULL;

		switch (k) {
		case SDEBUG_UA_POR:
			mk_sense_buffer(scp, UNIT_ATTENTION, UA_RESET_ASC,
					POWER_ON_RESET_ASCQ);
			if (sdebug_verbose)
				cp = "power on reset";
			break;
		case SDEBUG_UA_BUS_RESET:
			mk_sense_buffer(scp, UNIT_ATTENTION, UA_RESET_ASC,
					BUS_RESET_ASCQ);
			if (sdebug_verbose)
				cp = "bus reset";
			break;
		case SDEBUG_UA_MODE_CHANGED:
			mk_sense_buffer(scp, UNIT_ATTENTION, UA_CHANGED_ASC,
					MODE_CHANGED_ASCQ);
			if (sdebug_verbose)
				cp = "mode parameters changed";
			break;
		case SDEBUG_UA_CAPACITY_CHANGED:
			mk_sense_buffer(scp, UNIT_ATTENTION, UA_CHANGED_ASC,
					CAPACITY_CHANGED_ASCQ);
			if (sdebug_verbose)
				cp = "capacity data changed";
			break;
		case SDEBUG_UA_MICROCODE_CHANGED:
			mk_sense_buffer(scp, UNIT_ATTENTION,
					TARGET_CHANGED_ASC,
					MICROCODE_CHANGED_ASCQ);
			if (sdebug_verbose)
				cp = "microcode has been changed";
			break;
		case SDEBUG_UA_MICROCODE_CHANGED_WO_RESET:
			mk_sense_buffer(scp, UNIT_ATTENTION,
					TARGET_CHANGED_ASC,
					MICROCODE_CHANGED_WO_RESET_ASCQ);
			if (sdebug_verbose)
				cp = "microcode has been changed without reset";
			break;
		case SDEBUG_UA_LUNS_CHANGED:
			/*
			 * SPC-3 behavior is to report a UNIT ATTENTION with
			 * ASC/ASCQ REPORTED LUNS DATA HAS CHANGED on every LUN
			 * on the target, until a REPORT LUNS command is
			 * received.  SPC-4 behavior is to report it only once.
			 * NOTE:  sdebug_scsi_level does not use the same
			 * values as struct scsi_device->scsi_level.
			 */
			if (sdebug_scsi_level >= 6)	/* SPC-4 and above */
				clear_luns_changed_on_target(devip);
			mk_sense_buffer(scp, UNIT_ATTENTION,
					TARGET_CHANGED_ASC,
					LUNS_CHANGED_ASCQ);
			if (sdebug_verbose)
				cp = "reported luns data has changed";
			break;
		default:
			pr_warn("unexpected unit attention code=%d\n", k);
			if (sdebug_verbose)
				cp = "unknown";
			break;
		}
		clear_bit(k, devip->uas_bm);
		if (sdebug_verbose)
			sdev_printk(KERN_INFO, scp->device,
				   "%s reports: Unit attention: %s\n",
				   my_name, cp);
		return check_condition_result;
	}
	return 0;
}

/* Build SCSI "data-in" buffer. Returns 0 if ok else (DID_ERROR << 16). */
static int fill_from_dev_buffer(struct scsi_cmnd *scp, unsigned char *arr,
				int arr_len)
{
	int act_len;
	struct scsi_data_buffer *sdb = &scp->sdb;

	if (!sdb->length)
		return 0;
	if (scp->sc_data_direction != DMA_FROM_DEVICE)
		return DID_ERROR << 16;

	act_len = sg_copy_from_buffer(sdb->table.sgl, sdb->table.nents,
				      arr, arr_len);
	scsi_set_resid(scp, scsi_bufflen(scp) - act_len);

	return 0;
}

/* Partial build of SCSI "data-in" buffer. Returns 0 if ok else
 * (DID_ERROR << 16). Can write to offset in data-in buffer. If multiple
 * calls, not required to write in ascending offset order. Assumes resid
 * set to scsi_bufflen() prior to any calls.
 */
static int p_fill_from_dev_buffer(struct scsi_cmnd *scp, const void *arr,
				  int arr_len, unsigned int off_dst)
{
	unsigned int act_len, n;
	struct scsi_data_buffer *sdb = &scp->sdb;
	off_t skip = off_dst;

	if (sdb->length <= off_dst)
		return 0;
	if (scp->sc_data_direction != DMA_FROM_DEVICE)
		return DID_ERROR << 16;

	act_len = sg_pcopy_from_buffer(sdb->table.sgl, sdb->table.nents,
				       arr, arr_len, skip);
	pr_debug("%s: off_dst=%u, scsi_bufflen=%u, act_len=%u, resid=%d\n",
		 __func__, off_dst, scsi_bufflen(scp), act_len,
		 scsi_get_resid(scp));
	n = scsi_bufflen(scp) - (off_dst + act_len);
	scsi_set_resid(scp, min_t(u32, scsi_get_resid(scp), n));
	return 0;
}

/* Fetches from SCSI "data-out" buffer. Returns number of bytes fetched into
 * 'arr' or -1 if error.
 */
static int fetch_to_dev_buffer(struct scsi_cmnd *scp, unsigned char *arr,
			       int arr_len)
{
	if (!scsi_bufflen(scp))
		return 0;
	if (scp->sc_data_direction != DMA_TO_DEVICE)
		return -1;

	return scsi_sg_copy_to_buffer(scp, arr, arr_len);
}


static char sdebug_inq_vendor_id[9] = "Linux   ";
static char sdebug_inq_product_id[17] = "scsi_debug      ";
static char sdebug_inq_product_rev[5] = SDEBUG_VERSION;
/* Use some locally assigned NAAs for SAS addresses. */
static const u64 naa3_comp_a = 0x3222222000000000ULL;
static const u64 naa3_comp_b = 0x3333333000000000ULL;
static const u64 naa3_comp_c = 0x3111111000000000ULL;

/* Device identification VPD page. Returns number of bytes placed in arr */
static int inquiry_vpd_83(unsigned char *arr, int port_group_id,
			  int target_dev_id, int dev_id_num,
			  const char *dev_id_str, int dev_id_str_len,
			  const uuid_t *lu_name)
{
	int num, port_a;
	char b[32];

	port_a = target_dev_id + 1;
	/* T10 vendor identifier field format (faked) */
	arr[0] = 0x2;	/* ASCII */
	arr[1] = 0x1;
	arr[2] = 0x0;
	memcpy(&arr[4], sdebug_inq_vendor_id, 8);
	memcpy(&arr[12], sdebug_inq_product_id, 16);
	memcpy(&arr[28], dev_id_str, dev_id_str_len);
	num = 8 + 16 + dev_id_str_len;
	arr[3] = num;
	num += 4;
	if (dev_id_num >= 0) {
		if (sdebug_uuid_ctl) {
			/* Locally assigned UUID */
			arr[num++] = 0x1;  /* binary (not necessarily sas) */
			arr[num++] = 0xa;  /* PIV=0, lu, naa */
			arr[num++] = 0x0;
			arr[num++] = 0x12;
			arr[num++] = 0x10; /* uuid type=1, locally assigned */
			arr[num++] = 0x0;
			memcpy(arr + num, lu_name, 16);
			num += 16;
		} else {
			/* NAA-3, Logical unit identifier (binary) */
			arr[num++] = 0x1;  /* binary (not necessarily sas) */
			arr[num++] = 0x3;  /* PIV=0, lu, naa */
			arr[num++] = 0x0;
			arr[num++] = 0x8;
			put_unaligned_be64(naa3_comp_b + dev_id_num, arr + num);
			num += 8;
		}
		/* Target relative port number */
		arr[num++] = 0x61;	/* proto=sas, binary */
		arr[num++] = 0x94;	/* PIV=1, target port, rel port */
		arr[num++] = 0x0;	/* reserved */
		arr[num++] = 0x4;	/* length */
		arr[num++] = 0x0;	/* reserved */
		arr[num++] = 0x0;	/* reserved */
		arr[num++] = 0x0;
		arr[num++] = 0x1;	/* relative port A */
	}
	/* NAA-3, Target port identifier */
	arr[num++] = 0x61;	/* proto=sas, binary */
	arr[num++] = 0x93;	/* piv=1, target port, naa */
	arr[num++] = 0x0;
	arr[num++] = 0x8;
	put_unaligned_be64(naa3_comp_a + port_a, arr + num);
	num += 8;
	/* NAA-3, Target port group identifier */
	arr[num++] = 0x61;	/* proto=sas, binary */
	arr[num++] = 0x95;	/* piv=1, target port group id */
	arr[num++] = 0x0;
	arr[num++] = 0x4;
	arr[num++] = 0;
	arr[num++] = 0;
	put_unaligned_be16(port_group_id, arr + num);
	num += 2;
	/* NAA-3, Target device identifier */
	arr[num++] = 0x61;	/* proto=sas, binary */
	arr[num++] = 0xa3;	/* piv=1, target device, naa */
	arr[num++] = 0x0;
	arr[num++] = 0x8;
	put_unaligned_be64(naa3_comp_a + target_dev_id, arr + num);
	num += 8;
	/* SCSI name string: Target device identifier */
	arr[num++] = 0x63;	/* proto=sas, UTF-8 */
	arr[num++] = 0xa8;	/* piv=1, target device, SCSI name string */
	arr[num++] = 0x0;
	arr[num++] = 24;
	memcpy(arr + num, "naa.32222220", 12);
	num += 12;
	snprintf(b, sizeof(b), "%08X", target_dev_id);
	memcpy(arr + num, b, 8);
	num += 8;
	memset(arr + num, 0, 4);
	num += 4;
	return num;
}

static unsigned char vpd84_data[] = {
/* from 4th byte */ 0x22,0x22,0x22,0x0,0xbb,0x0,
    0x22,0x22,0x22,0x0,0xbb,0x1,
    0x22,0x22,0x22,0x0,0xbb,0x2,
};

/*  Software interface identification VPD page */
static int inquiry_vpd_84(unsigned char *arr)
{
	memcpy(arr, vpd84_data, sizeof(vpd84_data));
	return sizeof(vpd84_data);
}

/* Management network addresses VPD page */
static int inquiry_vpd_85(unsigned char *arr)
{
	int num = 0;
	const char *na1 = "https://www.kernel.org/config";
	const char *na2 = "http://www.kernel.org/log";
	int plen, olen;

	arr[num++] = 0x1;	/* lu, storage config */
	arr[num++] = 0x0;	/* reserved */
	arr[num++] = 0x0;
	olen = strlen(na1);
	plen = olen + 1;
	if (plen % 4)
		plen = ((plen / 4) + 1) * 4;
	arr[num++] = plen;	/* length, null termianted, padded */
	memcpy(arr + num, na1, olen);
	memset(arr + num + olen, 0, plen - olen);
	num += plen;

	arr[num++] = 0x4;	/* lu, logging */
	arr[num++] = 0x0;	/* reserved */
	arr[num++] = 0x0;
	olen = strlen(na2);
	plen = olen + 1;
	if (plen % 4)
		plen = ((plen / 4) + 1) * 4;
	arr[num++] = plen;	/* length, null terminated, padded */
	memcpy(arr + num, na2, olen);
	memset(arr + num + olen, 0, plen - olen);
	num += plen;

	return num;
}

/* SCSI ports VPD page */
static int inquiry_vpd_88(unsigned char *arr, int target_dev_id)
{
	int num = 0;
	int port_a, port_b;

	port_a = target_dev_id + 1;
	port_b = port_a + 1;
	arr[num++] = 0x0;	/* reserved */
	arr[num++] = 0x0;	/* reserved */
	arr[num++] = 0x0;
	arr[num++] = 0x1;	/* relative port 1 (primary) */
	memset(arr + num, 0, 6);
	num += 6;
	arr[num++] = 0x0;
	arr[num++] = 12;	/* length tp descriptor */
	/* naa-5 target port identifier (A) */
	arr[num++] = 0x61;	/* proto=sas, binary */
	arr[num++] = 0x93;	/* PIV=1, target port, NAA */
	arr[num++] = 0x0;	/* reserved */
	arr[num++] = 0x8;	/* length */
	put_unaligned_be64(naa3_comp_a + port_a, arr + num);
	num += 8;
	arr[num++] = 0x0;	/* reserved */
	arr[num++] = 0x0;	/* reserved */
	arr[num++] = 0x0;
	arr[num++] = 0x2;	/* relative port 2 (secondary) */
	memset(arr + num, 0, 6);
	num += 6;
	arr[num++] = 0x0;
	arr[num++] = 12;	/* length tp descriptor */
	/* naa-5 target port identifier (B) */
	arr[num++] = 0x61;	/* proto=sas, binary */
	arr[num++] = 0x93;	/* PIV=1, target port, NAA */
	arr[num++] = 0x0;	/* reserved */
	arr[num++] = 0x8;	/* length */
	put_unaligned_be64(naa3_comp_a + port_b, arr + num);
	num += 8;

	return num;
}


static unsigned char vpd89_data[] = {
/* from 4th byte */ 0,0,0,0,
'l','i','n','u','x',' ',' ',' ',
'S','A','T',' ','s','c','s','i','_','d','e','b','u','g',' ',' ',
'1','2','3','4',
0x34,0,0,0,1,0,0,0,0,0,0,0,1,0,0,0,0,0,0,0,
0xec,0,0,0,
0x5a,0xc,0xff,0x3f,0x37,0xc8,0x10,0,0,0,0,0,0x3f,0,0,0,
0,0,0,0,0x58,0x58,0x58,0x58,0x58,0x58,0x58,0x58,0x20,0x20,0x20,0x20,
0x20,0x20,0x20,0x20,0x20,0x20,0x20,0x20,0,0,0,0x40,0x4,0,0x2e,0x33,
0x38,0x31,0x20,0x20,0x20,0x20,0x54,0x53,0x38,0x33,0x30,0x30,0x33,0x31,
0x53,0x41,
0x20,0x20,0x20,0x20,0x20,0x20,0x20,0x20,0x20,0x20,0x20,0x20,0x20,0x20,
0x20,0x20,
0x20,0x20,0x20,0x20,0x20,0x20,0x20,0x20,0x20,0x20,0x20,0x20,0x20,0x20,
0x10,0x80,
0,0,0,0x2f,0,0,0,0x2,0,0x2,0x7,0,0xff,0xff,0x1,0,
0x3f,0,0xc1,0xff,0x3e,0,0x10,0x1,0xb0,0xf8,0x50,0x9,0,0,0x7,0,
0x3,0,0x78,0,0x78,0,0xf0,0,0x78,0,0,0,0,0,0,0,
0,0,0,0,0,0,0,0,0x2,0,0,0,0,0,0,0,
0x7e,0,0x1b,0,0x6b,0x34,0x1,0x7d,0x3,0x40,0x69,0x34,0x1,0x3c,0x3,0x40,
0x7f,0x40,0,0,0,0,0xfe,0xfe,0,0,0,0,0,0xfe,0,0,
0,0,0,0,0,0,0,0,0xb0,0xf8,0x50,0x9,0,0,0,0,
0,0,0,0,0,0,0,0,0,0,0,0,0,0,0,0,
0,0,0,0,0,0,0,0,0,0,0,0,0,0,0,0,
0,0,0,0,0,0,0,0,0,0,0,0,0,0,0,0,
0x1,0,0xb0,0xf8,0x50,0x9,0xb0,0xf8,0x50,0x9,0x20,0x20,0x2,0,0xb6,0x42,
0,0x80,0x8a,0,0x6,0x3c,0xa,0x3c,0xff,0xff,0xc6,0x7,0,0x1,0,0x8,
0xf0,0xf,0,0x10,0x2,0,0x30,0,0,0,0,0,0,0,0x6,0xfe,
0,0,0x2,0,0x50,0,0x8a,0,0x4f,0x95,0,0,0x21,0,0xb,0,
0,0,0,0,0,0,0,0,0,0,0,0,0,0,0,0,
0,0,0,0,0,0,0,0,0,0,0,0,0,0,0,0,
0,0,0,0,0,0,0,0,0,0,0,0,0,0,0,0,
0,0,0,0,0,0,0,0,0,0,0,0,0,0,0,0,
0,0,0,0,0,0,0,0,0,0,0,0,0,0,0,0,
0,0,0,0,0,0,0,0,0,0,0,0,0,0,0,0,
0,0,0,0,0,0,0,0,0,0,0,0,0,0,0,0,
0,0,0,0,0,0,0,0,0,0,0,0,0,0,0,0,
0,0,0,0,0,0,0,0,0,0,0,0,0,0,0,0,
0,0,0,0,0,0,0,0,0,0,0,0,0,0,0,0,
0,0,0,0,0,0,0,0,0,0,0,0,0,0,0,0,
0,0,0,0,0,0,0,0,0,0,0,0,0,0,0xa5,0x51,
};

/* ATA Information VPD page */
static int inquiry_vpd_89(unsigned char *arr)
{
	memcpy(arr, vpd89_data, sizeof(vpd89_data));
	return sizeof(vpd89_data);
}


static unsigned char vpdb0_data[] = {
	/* from 4th byte */ 0,0,0,4, 0,0,0x4,0, 0,0,0,64,
	0,0,0,0,0,0,0,0,0,0,0,0,0,0,0,0,
	0,0,0,0,0,0,0,0,0,0,0,0,0,0,0,0,
	0,0,0,0,0,0,0,0,0,0,0,0,0,0,0,0,
};

/* Block limits VPD page (SBC-3) */
static int inquiry_vpd_b0(unsigned char *arr)
{
	unsigned int gran;

	memcpy(arr, vpdb0_data, sizeof(vpdb0_data));

	/* Optimal transfer length granularity */
	if (sdebug_opt_xferlen_exp != 0 &&
	    sdebug_physblk_exp < sdebug_opt_xferlen_exp)
		gran = 1 << sdebug_opt_xferlen_exp;
	else
		gran = 1 << sdebug_physblk_exp;
	put_unaligned_be16(gran, arr + 2);

	/* Maximum Transfer Length */
	if (sdebug_store_sectors > 0x400)
		put_unaligned_be32(sdebug_store_sectors, arr + 4);

	/* Optimal Transfer Length */
	put_unaligned_be32(sdebug_opt_blks, &arr[8]);

	if (sdebug_lbpu) {
		/* Maximum Unmap LBA Count */
		put_unaligned_be32(sdebug_unmap_max_blocks, &arr[16]);

		/* Maximum Unmap Block Descriptor Count */
		put_unaligned_be32(sdebug_unmap_max_desc, &arr[20]);
	}

	/* Unmap Granularity Alignment */
	if (sdebug_unmap_alignment) {
		put_unaligned_be32(sdebug_unmap_alignment, &arr[28]);
		arr[28] |= 0x80; /* UGAVALID */
	}

	/* Optimal Unmap Granularity */
	put_unaligned_be32(sdebug_unmap_granularity, &arr[24]);

	/* Maximum WRITE SAME Length */
	put_unaligned_be64(sdebug_write_same_length, &arr[32]);

	return 0x3c; /* Mandatory page length for Logical Block Provisioning */

	return sizeof(vpdb0_data);
}

/* Block device characteristics VPD page (SBC-3) */
static int inquiry_vpd_b1(struct sdebug_dev_info *devip, unsigned char *arr)
{
	memset(arr, 0, 0x3c);
	arr[0] = 0;
	arr[1] = 1;	/* non rotating medium (e.g. solid state) */
	arr[2] = 0;
	arr[3] = 5;	/* less than 1.8" */
	if (devip->zmodel == BLK_ZONED_HA)
		arr[4] = 1 << 4;	/* zoned field = 01b */

	return 0x3c;
}

/* Logical block provisioning VPD page (SBC-4) */
static int inquiry_vpd_b2(unsigned char *arr)
{
	memset(arr, 0, 0x4);
	arr[0] = 0;			/* threshold exponent */
	if (sdebug_lbpu)
		arr[1] = 1 << 7;
	if (sdebug_lbpws)
		arr[1] |= 1 << 6;
	if (sdebug_lbpws10)
		arr[1] |= 1 << 5;
	if (sdebug_lbprz && scsi_debug_lbp())
		arr[1] |= (sdebug_lbprz & 0x7) << 2;  /* sbc4r07 and later */
	/* anc_sup=0; dp=0 (no provisioning group descriptor) */
	/* minimum_percentage=0; provisioning_type=0 (unknown) */
	/* threshold_percentage=0 */
	return 0x4;
}

/* Zoned block device characteristics VPD page (ZBC mandatory) */
static int inquiry_vpd_b6(struct sdebug_dev_info *devip, unsigned char *arr)
{
	memset(arr, 0, 0x3c);
	arr[0] = 0x1; /* set URSWRZ (unrestricted read in seq. wr req zone) */
	/*
	 * Set Optimal number of open sequential write preferred zones and
	 * Optimal number of non-sequentially written sequential write
	 * preferred zones fields to 'not reported' (0xffffffff). Leave other
	 * fields set to zero, apart from Max. number of open swrz_s field.
	 */
	put_unaligned_be32(0xffffffff, &arr[4]);
	put_unaligned_be32(0xffffffff, &arr[8]);
	if (sdeb_zbc_model == BLK_ZONED_HM && devip->max_open)
		put_unaligned_be32(devip->max_open, &arr[12]);
	else
		put_unaligned_be32(0xffffffff, &arr[12]);
	return 0x3c;
}

#define SDEBUG_LONG_INQ_SZ 96
#define SDEBUG_MAX_INQ_ARR_SZ 584

static int resp_inquiry(struct scsi_cmnd *scp, struct sdebug_dev_info *devip)
{
	unsigned char pq_pdt;
	unsigned char *arr;
	unsigned char *cmd = scp->cmnd;
	u32 alloc_len, n;
	int ret;
	bool have_wlun, is_disk, is_zbc, is_disk_zbc;

	alloc_len = get_unaligned_be16(cmd + 3);
	arr = kzalloc(SDEBUG_MAX_INQ_ARR_SZ, GFP_ATOMIC);
	if (! arr)
		return DID_REQUEUE << 16;
	is_disk = (sdebug_ptype == TYPE_DISK);
	is_zbc = (devip->zmodel != BLK_ZONED_NONE);
	is_disk_zbc = (is_disk || is_zbc);
	have_wlun = scsi_is_wlun(scp->device->lun);
	if (have_wlun)
		pq_pdt = TYPE_WLUN;	/* present, wlun */
	else if (sdebug_no_lun_0 && (devip->lun == SDEBUG_LUN_0_VAL))
		pq_pdt = 0x7f;	/* not present, PQ=3, PDT=0x1f */
	else
		pq_pdt = (sdebug_ptype & 0x1f);
	arr[0] = pq_pdt;
	if (0x2 & cmd[1]) {  /* CMDDT bit set */
		mk_sense_invalid_fld(scp, SDEB_IN_CDB, 1, 1);
		kfree(arr);
		return check_condition_result;
	} else if (0x1 & cmd[1]) {  /* EVPD bit set */
		int lu_id_num, port_group_id, target_dev_id;
		u32 len;
		char lu_id_str[6];
		int host_no = devip->sdbg_host->shost->host_no;
		
		port_group_id = (((host_no + 1) & 0x7f) << 8) +
		    (devip->channel & 0x7f);
		if (sdebug_vpd_use_hostno == 0)
			host_no = 0;
		lu_id_num = have_wlun ? -1 : (((host_no + 1) * 2000) +
			    (devip->target * 1000) + devip->lun);
		target_dev_id = ((host_no + 1) * 2000) +
				 (devip->target * 1000) - 3;
		len = scnprintf(lu_id_str, 6, "%d", lu_id_num);
		if (0 == cmd[2]) { /* supported vital product data pages */
			arr[1] = cmd[2];	/*sanity */
			n = 4;
			arr[n++] = 0x0;   /* this page */
			arr[n++] = 0x80;  /* unit serial number */
			arr[n++] = 0x83;  /* device identification */
			arr[n++] = 0x84;  /* software interface ident. */
			arr[n++] = 0x85;  /* management network addresses */
			arr[n++] = 0x86;  /* extended inquiry */
			arr[n++] = 0x87;  /* mode page policy */
			arr[n++] = 0x88;  /* SCSI ports */
			if (is_disk_zbc) {	  /* SBC or ZBC */
				arr[n++] = 0x89;  /* ATA information */
				arr[n++] = 0xb0;  /* Block limits */
				arr[n++] = 0xb1;  /* Block characteristics */
				if (is_disk)
					arr[n++] = 0xb2;  /* LB Provisioning */
				if (is_zbc)
					arr[n++] = 0xb6;  /* ZB dev. char. */
			}
			arr[3] = n - 4;	  /* number of supported VPD pages */
		} else if (0x80 == cmd[2]) { /* unit serial number */
			arr[1] = cmd[2];	/*sanity */
			arr[3] = len;
			memcpy(&arr[4], lu_id_str, len);
		} else if (0x83 == cmd[2]) { /* device identification */
			arr[1] = cmd[2];	/*sanity */
			arr[3] = inquiry_vpd_83(&arr[4], port_group_id,
						target_dev_id, lu_id_num,
						lu_id_str, len,
						&devip->lu_name);
		} else if (0x84 == cmd[2]) { /* Software interface ident. */
			arr[1] = cmd[2];	/*sanity */
			arr[3] = inquiry_vpd_84(&arr[4]);
		} else if (0x85 == cmd[2]) { /* Management network addresses */
			arr[1] = cmd[2];	/*sanity */
			arr[3] = inquiry_vpd_85(&arr[4]);
		} else if (0x86 == cmd[2]) { /* extended inquiry */
			arr[1] = cmd[2];	/*sanity */
			arr[3] = 0x3c;	/* number of following entries */
			if (sdebug_dif == T10_PI_TYPE3_PROTECTION)
				arr[4] = 0x4;	/* SPT: GRD_CHK:1 */
			else if (have_dif_prot)
				arr[4] = 0x5;   /* SPT: GRD_CHK:1, REF_CHK:1 */
			else
				arr[4] = 0x0;   /* no protection stuff */
			arr[5] = 0x7;   /* head of q, ordered + simple q's */
		} else if (0x87 == cmd[2]) { /* mode page policy */
			arr[1] = cmd[2];	/*sanity */
			arr[3] = 0x8;	/* number of following entries */
			arr[4] = 0x2;	/* disconnect-reconnect mp */
			arr[6] = 0x80;	/* mlus, shared */
			arr[8] = 0x18;	 /* protocol specific lu */
			arr[10] = 0x82;	 /* mlus, per initiator port */
		} else if (0x88 == cmd[2]) { /* SCSI Ports */
			arr[1] = cmd[2];	/*sanity */
			arr[3] = inquiry_vpd_88(&arr[4], target_dev_id);
		} else if (is_disk_zbc && 0x89 == cmd[2]) { /* ATA info */
			arr[1] = cmd[2];        /*sanity */
			n = inquiry_vpd_89(&arr[4]);
			put_unaligned_be16(n, arr + 2);
		} else if (is_disk_zbc && 0xb0 == cmd[2]) { /* Block limits */
			arr[1] = cmd[2];        /*sanity */
			arr[3] = inquiry_vpd_b0(&arr[4]);
		} else if (is_disk_zbc && 0xb1 == cmd[2]) { /* Block char. */
			arr[1] = cmd[2];        /*sanity */
			arr[3] = inquiry_vpd_b1(devip, &arr[4]);
		} else if (is_disk && 0xb2 == cmd[2]) { /* LB Prov. */
			arr[1] = cmd[2];        /*sanity */
			arr[3] = inquiry_vpd_b2(&arr[4]);
		} else if (is_zbc && cmd[2] == 0xb6) { /* ZB dev. charact. */
			arr[1] = cmd[2];        /*sanity */
			arr[3] = inquiry_vpd_b6(devip, &arr[4]);
		} else {
			mk_sense_invalid_fld(scp, SDEB_IN_CDB, 2, -1);
			kfree(arr);
			return check_condition_result;
		}
		len = min_t(u32, get_unaligned_be16(arr + 2) + 4, alloc_len);
		ret = fill_from_dev_buffer(scp, arr,
			    min_t(u32, len, SDEBUG_MAX_INQ_ARR_SZ));
		kfree(arr);
		return ret;
	}
	/* drops through here for a standard inquiry */
	arr[1] = sdebug_removable ? 0x80 : 0;	/* Removable disk */
	arr[2] = sdebug_scsi_level;
	arr[3] = 2;    /* response_data_format==2 */
	arr[4] = SDEBUG_LONG_INQ_SZ - 5;
	arr[5] = (int)have_dif_prot;	/* PROTECT bit */
	if (sdebug_vpd_use_hostno == 0)
		arr[5] |= 0x10; /* claim: implicit TPGS */
	arr[6] = 0x10; /* claim: MultiP */
	/* arr[6] |= 0x40; ... claim: EncServ (enclosure services) */
	arr[7] = 0xa; /* claim: LINKED + CMDQUE */
	memcpy(&arr[8], sdebug_inq_vendor_id, 8);
	memcpy(&arr[16], sdebug_inq_product_id, 16);
	memcpy(&arr[32], sdebug_inq_product_rev, 4);
	/* Use Vendor Specific area to place driver date in ASCII hex */
	memcpy(&arr[36], sdebug_version_date, 8);
	/* version descriptors (2 bytes each) follow */
	put_unaligned_be16(0xc0, arr + 58);   /* SAM-6 no version claimed */
	put_unaligned_be16(0x5c0, arr + 60);  /* SPC-5 no version claimed */
	n = 62;
	if (is_disk) {		/* SBC-4 no version claimed */
		put_unaligned_be16(0x600, arr + n);
		n += 2;
	} else if (sdebug_ptype == TYPE_TAPE) {	/* SSC-4 rev 3 */
		put_unaligned_be16(0x525, arr + n);
		n += 2;
	} else if (is_zbc) {	/* ZBC BSR INCITS 536 revision 05 */
		put_unaligned_be16(0x624, arr + n);
		n += 2;
	}
	put_unaligned_be16(0x2100, arr + n);	/* SPL-4 no version claimed */
	ret = fill_from_dev_buffer(scp, arr,
			    min_t(u32, alloc_len, SDEBUG_LONG_INQ_SZ));
	kfree(arr);
	return ret;
}

/* See resp_iec_m_pg() for how this data is manipulated */
static unsigned char iec_m_pg[] = {0x1c, 0xa, 0x08, 0, 0, 0, 0, 0,
				   0, 0, 0x0, 0x0};

static int resp_requests(struct scsi_cmnd *scp,
			 struct sdebug_dev_info *devip)
{
	unsigned char *cmd = scp->cmnd;
	unsigned char arr[SCSI_SENSE_BUFFERSIZE];	/* assume >= 18 bytes */
	bool dsense = !!(cmd[1] & 1);
	u32 alloc_len = cmd[4];
	u32 len = 18;
	int stopped_state = atomic_read(&devip->stopped);

	memset(arr, 0, sizeof(arr));
	if (stopped_state > 0) {	/* some "pollable" data [spc6r02: 5.12.2] */
		if (dsense) {
			arr[0] = 0x72;
			arr[1] = NOT_READY;
			arr[2] = LOGICAL_UNIT_NOT_READY;
			arr[3] = (stopped_state == 2) ? 0x1 : 0x2;
			len = 8;
		} else {
			arr[0] = 0x70;
			arr[2] = NOT_READY;		/* NO_SENSE in sense_key */
			arr[7] = 0xa;			/* 18 byte sense buffer */
			arr[12] = LOGICAL_UNIT_NOT_READY;
			arr[13] = (stopped_state == 2) ? 0x1 : 0x2;
		}
	} else if ((iec_m_pg[2] & 0x4) && (6 == (iec_m_pg[3] & 0xf))) {
		/* Information exceptions control mode page: TEST=1, MRIE=6 */
		if (dsense) {
			arr[0] = 0x72;
			arr[1] = 0x0;		/* NO_SENSE in sense_key */
			arr[2] = THRESHOLD_EXCEEDED;
			arr[3] = 0xff;		/* Failure prediction(false) */
			len = 8;
		} else {
			arr[0] = 0x70;
			arr[2] = 0x0;		/* NO_SENSE in sense_key */
			arr[7] = 0xa;   	/* 18 byte sense buffer */
			arr[12] = THRESHOLD_EXCEEDED;
			arr[13] = 0xff;		/* Failure prediction(false) */
		}
	} else {	/* nothing to report */
		if (dsense) {
			len = 8;
			memset(arr, 0, len);
			arr[0] = 0x72;
		} else {
			memset(arr, 0, len);
			arr[0] = 0x70;
			arr[7] = 0xa;
		}
	}
	return fill_from_dev_buffer(scp, arr, min_t(u32, len, alloc_len));
}

static int resp_start_stop(struct scsi_cmnd *scp, struct sdebug_dev_info *devip)
{
	unsigned char *cmd = scp->cmnd;
	int power_cond, want_stop, stopped_state;
	bool changing;

	power_cond = (cmd[4] & 0xf0) >> 4;
	if (power_cond) {
		mk_sense_invalid_fld(scp, SDEB_IN_CDB, 4, 7);
		return check_condition_result;
	}
	want_stop = !(cmd[4] & 1);
	stopped_state = atomic_read(&devip->stopped);
	if (stopped_state == 2) {
		ktime_t now_ts = ktime_get_boottime();

		if (ktime_to_ns(now_ts) > ktime_to_ns(devip->create_ts)) {
			u64 diff_ns = ktime_to_ns(ktime_sub(now_ts, devip->create_ts));

			if (diff_ns >= ((u64)sdeb_tur_ms_to_ready * 1000000)) {
				/* tur_ms_to_ready timer extinguished */
				atomic_set(&devip->stopped, 0);
				stopped_state = 0;
			}
		}
		if (stopped_state == 2) {
			if (want_stop) {
				stopped_state = 1;	/* dummy up success */
			} else {	/* Disallow tur_ms_to_ready delay to be overridden */
				mk_sense_invalid_fld(scp, SDEB_IN_CDB, 4, 0 /* START bit */);
				return check_condition_result;
			}
		}
	}
	changing = (stopped_state != want_stop);
	if (changing)
		atomic_xchg(&devip->stopped, want_stop);
	if (!changing || (cmd[1] & 0x1))  /* state unchanged or IMMED bit set in cdb */
		return SDEG_RES_IMMED_MASK;
	else
		return 0;
}

static sector_t get_sdebug_capacity(void)
{
	static const unsigned int gibibyte = 1073741824;

	if (sdebug_virtual_gb > 0)
		return (sector_t)sdebug_virtual_gb *
			(gibibyte / sdebug_sector_size);
	else
		return sdebug_store_sectors;
}

#define SDEBUG_READCAP_ARR_SZ 8
static int resp_readcap(struct scsi_cmnd *scp,
			struct sdebug_dev_info *devip)
{
	unsigned char arr[SDEBUG_READCAP_ARR_SZ];
	unsigned int capac;

	/* following just in case virtual_gb changed */
	sdebug_capacity = get_sdebug_capacity();
	memset(arr, 0, SDEBUG_READCAP_ARR_SZ);
	if (sdebug_capacity < 0xffffffff) {
		capac = (unsigned int)sdebug_capacity - 1;
		put_unaligned_be32(capac, arr + 0);
	} else
		put_unaligned_be32(0xffffffff, arr + 0);
	put_unaligned_be16(sdebug_sector_size, arr + 6);
	return fill_from_dev_buffer(scp, arr, SDEBUG_READCAP_ARR_SZ);
}

#define SDEBUG_READCAP16_ARR_SZ 32
static int resp_readcap16(struct scsi_cmnd *scp,
			  struct sdebug_dev_info *devip)
{
	unsigned char *cmd = scp->cmnd;
	unsigned char arr[SDEBUG_READCAP16_ARR_SZ];
	u32 alloc_len;

	alloc_len = get_unaligned_be32(cmd + 10);
	/* following just in case virtual_gb changed */
	sdebug_capacity = get_sdebug_capacity();
	memset(arr, 0, SDEBUG_READCAP16_ARR_SZ);
	put_unaligned_be64((u64)(sdebug_capacity - 1), arr + 0);
	put_unaligned_be32(sdebug_sector_size, arr + 8);
	arr[13] = sdebug_physblk_exp & 0xf;
	arr[14] = (sdebug_lowest_aligned >> 8) & 0x3f;

	if (scsi_debug_lbp()) {
		arr[14] |= 0x80; /* LBPME */
		/* from sbc4r07, this LBPRZ field is 1 bit, but the LBPRZ in
		 * the LB Provisioning VPD page is 3 bits. Note that lbprz=2
		 * in the wider field maps to 0 in this field.
		 */
		if (sdebug_lbprz & 1)	/* precisely what the draft requires */
			arr[14] |= 0x40;
	}

	arr[15] = sdebug_lowest_aligned & 0xff;

	if (have_dif_prot) {
		arr[12] = (sdebug_dif - 1) << 1; /* P_TYPE */
		arr[12] |= 1; /* PROT_EN */
	}

	return fill_from_dev_buffer(scp, arr,
			    min_t(u32, alloc_len, SDEBUG_READCAP16_ARR_SZ));
}

#define SDEBUG_MAX_TGTPGS_ARR_SZ 1412

static int resp_report_tgtpgs(struct scsi_cmnd *scp,
			      struct sdebug_dev_info *devip)
{
	unsigned char *cmd = scp->cmnd;
	unsigned char *arr;
	int host_no = devip->sdbg_host->shost->host_no;
	int port_group_a, port_group_b, port_a, port_b;
	u32 alen, n, rlen;
	int ret;

	alen = get_unaligned_be32(cmd + 6);
	arr = kzalloc(SDEBUG_MAX_TGTPGS_ARR_SZ, GFP_ATOMIC);
	if (! arr)
		return DID_REQUEUE << 16;
	/*
	 * EVPD page 0x88 states we have two ports, one
	 * real and a fake port with no device connected.
	 * So we create two port groups with one port each
	 * and set the group with port B to unavailable.
	 */
	port_a = 0x1; /* relative port A */
	port_b = 0x2; /* relative port B */
	port_group_a = (((host_no + 1) & 0x7f) << 8) +
			(devip->channel & 0x7f);
	port_group_b = (((host_no + 1) & 0x7f) << 8) +
			(devip->channel & 0x7f) + 0x80;

	/*
	 * The asymmetric access state is cycled according to the host_id.
	 */
	n = 4;
	if (sdebug_vpd_use_hostno == 0) {
		arr[n++] = host_no % 3; /* Asymm access state */
		arr[n++] = 0x0F; /* claim: all states are supported */
	} else {
		arr[n++] = 0x0; /* Active/Optimized path */
		arr[n++] = 0x01; /* only support active/optimized paths */
	}
	put_unaligned_be16(port_group_a, arr + n);
	n += 2;
	arr[n++] = 0;    /* Reserved */
	arr[n++] = 0;    /* Status code */
	arr[n++] = 0;    /* Vendor unique */
	arr[n++] = 0x1;  /* One port per group */
	arr[n++] = 0;    /* Reserved */
	arr[n++] = 0;    /* Reserved */
	put_unaligned_be16(port_a, arr + n);
	n += 2;
	arr[n++] = 3;    /* Port unavailable */
	arr[n++] = 0x08; /* claim: only unavailalbe paths are supported */
	put_unaligned_be16(port_group_b, arr + n);
	n += 2;
	arr[n++] = 0;    /* Reserved */
	arr[n++] = 0;    /* Status code */
	arr[n++] = 0;    /* Vendor unique */
	arr[n++] = 0x1;  /* One port per group */
	arr[n++] = 0;    /* Reserved */
	arr[n++] = 0;    /* Reserved */
	put_unaligned_be16(port_b, arr + n);
	n += 2;

	rlen = n - 4;
	put_unaligned_be32(rlen, arr + 0);

	/*
	 * Return the smallest value of either
	 * - The allocated length
	 * - The constructed command length
	 * - The maximum array size
	 */
	rlen = min(alen, n);
	ret = fill_from_dev_buffer(scp, arr,
			   min_t(u32, rlen, SDEBUG_MAX_TGTPGS_ARR_SZ));
	kfree(arr);
	return ret;
}

static int resp_rsup_opcodes(struct scsi_cmnd *scp,
			     struct sdebug_dev_info *devip)
{
	bool rctd;
	u8 reporting_opts, req_opcode, sdeb_i, supp;
	u16 req_sa, u;
	u32 alloc_len, a_len;
	int k, offset, len, errsts, count, bump, na;
	const struct opcode_info_t *oip;
	const struct opcode_info_t *r_oip;
	u8 *arr;
	u8 *cmd = scp->cmnd;

	rctd = !!(cmd[2] & 0x80);
	reporting_opts = cmd[2] & 0x7;
	req_opcode = cmd[3];
	req_sa = get_unaligned_be16(cmd + 4);
	alloc_len = get_unaligned_be32(cmd + 6);
	if (alloc_len < 4 || alloc_len > 0xffff) {
		mk_sense_invalid_fld(scp, SDEB_IN_CDB, 6, -1);
		return check_condition_result;
	}
	if (alloc_len > 8192)
		a_len = 8192;
	else
		a_len = alloc_len;
	arr = kzalloc((a_len < 256) ? 320 : a_len + 64, GFP_ATOMIC);
	if (NULL == arr) {
		mk_sense_buffer(scp, ILLEGAL_REQUEST, INSUFF_RES_ASC,
				INSUFF_RES_ASCQ);
		return check_condition_result;
	}
	switch (reporting_opts) {
	case 0:	/* all commands */
		/* count number of commands */
		for (count = 0, oip = opcode_info_arr;
		     oip->num_attached != 0xff; ++oip) {
			if (F_INV_OP & oip->flags)
				continue;
			count += (oip->num_attached + 1);
		}
		bump = rctd ? 20 : 8;
		put_unaligned_be32(count * bump, arr);
		for (offset = 4, oip = opcode_info_arr;
		     oip->num_attached != 0xff && offset < a_len; ++oip) {
			if (F_INV_OP & oip->flags)
				continue;
			na = oip->num_attached;
			arr[offset] = oip->opcode;
			put_unaligned_be16(oip->sa, arr + offset + 2);
			if (rctd)
				arr[offset + 5] |= 0x2;
			if (FF_SA & oip->flags)
				arr[offset + 5] |= 0x1;
			put_unaligned_be16(oip->len_mask[0], arr + offset + 6);
			if (rctd)
				put_unaligned_be16(0xa, arr + offset + 8);
			r_oip = oip;
			for (k = 0, oip = oip->arrp; k < na; ++k, ++oip) {
				if (F_INV_OP & oip->flags)
					continue;
				offset += bump;
				arr[offset] = oip->opcode;
				put_unaligned_be16(oip->sa, arr + offset + 2);
				if (rctd)
					arr[offset + 5] |= 0x2;
				if (FF_SA & oip->flags)
					arr[offset + 5] |= 0x1;
				put_unaligned_be16(oip->len_mask[0],
						   arr + offset + 6);
				if (rctd)
					put_unaligned_be16(0xa,
							   arr + offset + 8);
			}
			oip = r_oip;
			offset += bump;
		}
		break;
	case 1:	/* one command: opcode only */
	case 2:	/* one command: opcode plus service action */
	case 3:	/* one command: if sa==0 then opcode only else opcode+sa */
		sdeb_i = opcode_ind_arr[req_opcode];
		oip = &opcode_info_arr[sdeb_i];
		if (F_INV_OP & oip->flags) {
			supp = 1;
			offset = 4;
		} else {
			if (1 == reporting_opts) {
				if (FF_SA & oip->flags) {
					mk_sense_invalid_fld(scp, SDEB_IN_CDB,
							     2, 2);
					kfree(arr);
					return check_condition_result;
				}
				req_sa = 0;
			} else if (2 == reporting_opts &&
				   0 == (FF_SA & oip->flags)) {
				mk_sense_invalid_fld(scp, SDEB_IN_CDB, 4, -1);
				kfree(arr);	/* point at requested sa */
				return check_condition_result;
			}
			if (0 == (FF_SA & oip->flags) &&
			    req_opcode == oip->opcode)
				supp = 3;
			else if (0 == (FF_SA & oip->flags)) {
				na = oip->num_attached;
				for (k = 0, oip = oip->arrp; k < na;
				     ++k, ++oip) {
					if (req_opcode == oip->opcode)
						break;
				}
				supp = (k >= na) ? 1 : 3;
			} else if (req_sa != oip->sa) {
				na = oip->num_attached;
				for (k = 0, oip = oip->arrp; k < na;
				     ++k, ++oip) {
					if (req_sa == oip->sa)
						break;
				}
				supp = (k >= na) ? 1 : 3;
			} else
				supp = 3;
			if (3 == supp) {
				u = oip->len_mask[0];
				put_unaligned_be16(u, arr + 2);
				arr[4] = oip->opcode;
				for (k = 1; k < u; ++k)
					arr[4 + k] = (k < 16) ?
						 oip->len_mask[k] : 0xff;
				offset = 4 + u;
			} else
				offset = 4;
		}
		arr[1] = (rctd ? 0x80 : 0) | supp;
		if (rctd) {
			put_unaligned_be16(0xa, arr + offset);
			offset += 12;
		}
		break;
	default:
		mk_sense_invalid_fld(scp, SDEB_IN_CDB, 2, 2);
		kfree(arr);
		return check_condition_result;
	}
	offset = (offset < a_len) ? offset : a_len;
	len = (offset < alloc_len) ? offset : alloc_len;
	errsts = fill_from_dev_buffer(scp, arr, len);
	kfree(arr);
	return errsts;
}

static int resp_rsup_tmfs(struct scsi_cmnd *scp,
			  struct sdebug_dev_info *devip)
{
	bool repd;
	u32 alloc_len, len;
	u8 arr[16];
	u8 *cmd = scp->cmnd;

	memset(arr, 0, sizeof(arr));
	repd = !!(cmd[2] & 0x80);
	alloc_len = get_unaligned_be32(cmd + 6);
	if (alloc_len < 4) {
		mk_sense_invalid_fld(scp, SDEB_IN_CDB, 6, -1);
		return check_condition_result;
	}
	arr[0] = 0xc8;		/* ATS | ATSS | LURS */
	arr[1] = 0x1;		/* ITNRS */
	if (repd) {
		arr[3] = 0xc;
		len = 16;
	} else
		len = 4;

	len = (len < alloc_len) ? len : alloc_len;
	return fill_from_dev_buffer(scp, arr, len);
}

/* <<Following mode page info copied from ST318451LW>> */

static int resp_err_recov_pg(unsigned char *p, int pcontrol, int target)
{	/* Read-Write Error Recovery page for mode_sense */
	unsigned char err_recov_pg[] = {0x1, 0xa, 0xc0, 11, 240, 0, 0, 0,
					5, 0, 0xff, 0xff};

	memcpy(p, err_recov_pg, sizeof(err_recov_pg));
	if (1 == pcontrol)
		memset(p + 2, 0, sizeof(err_recov_pg) - 2);
	return sizeof(err_recov_pg);
}

static int resp_disconnect_pg(unsigned char *p, int pcontrol, int target)
{ 	/* Disconnect-Reconnect page for mode_sense */
	unsigned char disconnect_pg[] = {0x2, 0xe, 128, 128, 0, 10, 0, 0,
					 0, 0, 0, 0, 0, 0, 0, 0};

	memcpy(p, disconnect_pg, sizeof(disconnect_pg));
	if (1 == pcontrol)
		memset(p + 2, 0, sizeof(disconnect_pg) - 2);
	return sizeof(disconnect_pg);
}

static int resp_format_pg(unsigned char *p, int pcontrol, int target)
{       /* Format device page for mode_sense */
	unsigned char format_pg[] = {0x3, 0x16, 0, 0, 0, 0, 0, 0,
				     0, 0, 0, 0, 0, 0, 0, 0,
				     0, 0, 0, 0, 0x40, 0, 0, 0};

	memcpy(p, format_pg, sizeof(format_pg));
	put_unaligned_be16(sdebug_sectors_per, p + 10);
	put_unaligned_be16(sdebug_sector_size, p + 12);
	if (sdebug_removable)
		p[20] |= 0x20; /* should agree with INQUIRY */
	if (1 == pcontrol)
		memset(p + 2, 0, sizeof(format_pg) - 2);
	return sizeof(format_pg);
}

static unsigned char caching_pg[] = {0x8, 18, 0x14, 0, 0xff, 0xff, 0, 0,
				     0xff, 0xff, 0xff, 0xff, 0x80, 0x14, 0, 0,
				     0, 0, 0, 0};

static int resp_caching_pg(unsigned char *p, int pcontrol, int target)
{ 	/* Caching page for mode_sense */
	unsigned char ch_caching_pg[] = {/* 0x8, 18, */ 0x4, 0, 0, 0, 0, 0,
		0, 0, 0, 0, 0, 0, 0, 0, 0, 0, 0, 0};
	unsigned char d_caching_pg[] = {0x8, 18, 0x14, 0, 0xff, 0xff, 0, 0,
		0xff, 0xff, 0xff, 0xff, 0x80, 0x14, 0, 0,     0, 0, 0, 0};

	if (SDEBUG_OPT_N_WCE & sdebug_opts)
		caching_pg[2] &= ~0x4;	/* set WCE=0 (default WCE=1) */
	memcpy(p, caching_pg, sizeof(caching_pg));
	if (1 == pcontrol)
		memcpy(p + 2, ch_caching_pg, sizeof(ch_caching_pg));
	else if (2 == pcontrol)
		memcpy(p, d_caching_pg, sizeof(d_caching_pg));
	return sizeof(caching_pg);
}

static unsigned char ctrl_m_pg[] = {0xa, 10, 2, 0, 0, 0, 0, 0,
				    0, 0, 0x2, 0x4b};

static int resp_ctrl_m_pg(unsigned char *p, int pcontrol, int target)
{ 	/* Control mode page for mode_sense */
	unsigned char ch_ctrl_m_pg[] = {/* 0xa, 10, */ 0x6, 0, 0, 0, 0, 0,
					0, 0, 0, 0};
	unsigned char d_ctrl_m_pg[] = {0xa, 10, 2, 0, 0, 0, 0, 0,
				     0, 0, 0x2, 0x4b};

	if (sdebug_dsense)
		ctrl_m_pg[2] |= 0x4;
	else
		ctrl_m_pg[2] &= ~0x4;

	if (sdebug_ato)
		ctrl_m_pg[5] |= 0x80; /* ATO=1 */

	memcpy(p, ctrl_m_pg, sizeof(ctrl_m_pg));
	if (1 == pcontrol)
		memcpy(p + 2, ch_ctrl_m_pg, sizeof(ch_ctrl_m_pg));
	else if (2 == pcontrol)
		memcpy(p, d_ctrl_m_pg, sizeof(d_ctrl_m_pg));
	return sizeof(ctrl_m_pg);
}


static int resp_iec_m_pg(unsigned char *p, int pcontrol, int target)
{	/* Informational Exceptions control mode page for mode_sense */
	unsigned char ch_iec_m_pg[] = {/* 0x1c, 0xa, */ 0x4, 0xf, 0, 0, 0, 0,
				       0, 0, 0x0, 0x0};
	unsigned char d_iec_m_pg[] = {0x1c, 0xa, 0x08, 0, 0, 0, 0, 0,
				      0, 0, 0x0, 0x0};

	memcpy(p, iec_m_pg, sizeof(iec_m_pg));
	if (1 == pcontrol)
		memcpy(p + 2, ch_iec_m_pg, sizeof(ch_iec_m_pg));
	else if (2 == pcontrol)
		memcpy(p, d_iec_m_pg, sizeof(d_iec_m_pg));
	return sizeof(iec_m_pg);
}

static int resp_sas_sf_m_pg(unsigned char *p, int pcontrol, int target)
{	/* SAS SSP mode page - short format for mode_sense */
	unsigned char sas_sf_m_pg[] = {0x19, 0x6,
		0x6, 0x0, 0x7, 0xd0, 0x0, 0x0};

	memcpy(p, sas_sf_m_pg, sizeof(sas_sf_m_pg));
	if (1 == pcontrol)
		memset(p + 2, 0, sizeof(sas_sf_m_pg) - 2);
	return sizeof(sas_sf_m_pg);
}


static int resp_sas_pcd_m_spg(unsigned char *p, int pcontrol, int target,
			      int target_dev_id)
{	/* SAS phy control and discover mode page for mode_sense */
	unsigned char sas_pcd_m_pg[] = {0x59, 0x1, 0, 0x64, 0, 0x6, 0, 2,
		    0, 0, 0, 0, 0x10, 0x9, 0x8, 0x0,
		    0, 0, 0, 0, 0, 0, 0, 0,	/* insert SAS addr */
		    0, 0, 0, 0, 0, 0, 0, 0,	/* insert SAS addr */
		    0x2, 0, 0, 0, 0, 0, 0, 0,
		    0x88, 0x99, 0, 0, 0, 0, 0, 0,
		    0, 0, 0, 0, 0, 0, 0, 0,
		    0, 1, 0, 0, 0x10, 0x9, 0x8, 0x0,
		    0, 0, 0, 0, 0, 0, 0, 0,	/* insert SAS addr */
		    0, 0, 0, 0, 0, 0, 0, 0,	/* insert SAS addr */
		    0x3, 0, 0, 0, 0, 0, 0, 0,
		    0x88, 0x99, 0, 0, 0, 0, 0, 0,
		    0, 0, 0, 0, 0, 0, 0, 0,
		};
	int port_a, port_b;

	put_unaligned_be64(naa3_comp_a, sas_pcd_m_pg + 16);
	put_unaligned_be64(naa3_comp_c + 1, sas_pcd_m_pg + 24);
	put_unaligned_be64(naa3_comp_a, sas_pcd_m_pg + 64);
	put_unaligned_be64(naa3_comp_c + 1, sas_pcd_m_pg + 72);
	port_a = target_dev_id + 1;
	port_b = port_a + 1;
	memcpy(p, sas_pcd_m_pg, sizeof(sas_pcd_m_pg));
	put_unaligned_be32(port_a, p + 20);
	put_unaligned_be32(port_b, p + 48 + 20);
	if (1 == pcontrol)
		memset(p + 4, 0, sizeof(sas_pcd_m_pg) - 4);
	return sizeof(sas_pcd_m_pg);
}

static int resp_sas_sha_m_spg(unsigned char *p, int pcontrol)
{	/* SAS SSP shared protocol specific port mode subpage */
	unsigned char sas_sha_m_pg[] = {0x59, 0x2, 0, 0xc, 0, 0x6, 0x10, 0,
		    0, 0, 0, 0, 0, 0, 0, 0,
		};

	memcpy(p, sas_sha_m_pg, sizeof(sas_sha_m_pg));
	if (1 == pcontrol)
		memset(p + 4, 0, sizeof(sas_sha_m_pg) - 4);
	return sizeof(sas_sha_m_pg);
}

#define SDEBUG_MAX_MSENSE_SZ 256

static int resp_mode_sense(struct scsi_cmnd *scp,
			   struct sdebug_dev_info *devip)
{
	int pcontrol, pcode, subpcode, bd_len;
	unsigned char dev_spec;
	u32 alloc_len, offset, len;
	int target_dev_id;
	int target = scp->device->id;
	unsigned char *ap;
	unsigned char arr[SDEBUG_MAX_MSENSE_SZ];
	unsigned char *cmd = scp->cmnd;
	bool dbd, llbaa, msense_6, is_disk, is_zbc, bad_pcode;

	dbd = !!(cmd[1] & 0x8);		/* disable block descriptors */
	pcontrol = (cmd[2] & 0xc0) >> 6;
	pcode = cmd[2] & 0x3f;
	subpcode = cmd[3];
	msense_6 = (MODE_SENSE == cmd[0]);
	llbaa = msense_6 ? false : !!(cmd[1] & 0x10);
	is_disk = (sdebug_ptype == TYPE_DISK);
	is_zbc = (devip->zmodel != BLK_ZONED_NONE);
	if ((is_disk || is_zbc) && !dbd)
		bd_len = llbaa ? 16 : 8;
	else
		bd_len = 0;
	alloc_len = msense_6 ? cmd[4] : get_unaligned_be16(cmd + 7);
	memset(arr, 0, SDEBUG_MAX_MSENSE_SZ);
	if (0x3 == pcontrol) {  /* Saving values not supported */
		mk_sense_buffer(scp, ILLEGAL_REQUEST, SAVING_PARAMS_UNSUP, 0);
		return check_condition_result;
	}
	target_dev_id = ((devip->sdbg_host->shost->host_no + 1) * 2000) +
			(devip->target * 1000) - 3;
	/* for disks+zbc set DPOFUA bit and clear write protect (WP) bit */
	if (is_disk || is_zbc) {
		dev_spec = 0x10;	/* =0x90 if WP=1 implies read-only */
		if (sdebug_wp)
			dev_spec |= 0x80;
	} else
		dev_spec = 0x0;
	if (msense_6) {
		arr[2] = dev_spec;
		arr[3] = bd_len;
		offset = 4;
	} else {
		arr[3] = dev_spec;
		if (16 == bd_len)
			arr[4] = 0x1;	/* set LONGLBA bit */
		arr[7] = bd_len;	/* assume 255 or less */
		offset = 8;
	}
	ap = arr + offset;
	if ((bd_len > 0) && (!sdebug_capacity))
		sdebug_capacity = get_sdebug_capacity();

	if (8 == bd_len) {
		if (sdebug_capacity > 0xfffffffe)
			put_unaligned_be32(0xffffffff, ap + 0);
		else
			put_unaligned_be32(sdebug_capacity, ap + 0);
		put_unaligned_be16(sdebug_sector_size, ap + 6);
		offset += bd_len;
		ap = arr + offset;
	} else if (16 == bd_len) {
		put_unaligned_be64((u64)sdebug_capacity, ap + 0);
		put_unaligned_be32(sdebug_sector_size, ap + 12);
		offset += bd_len;
		ap = arr + offset;
	}

	if ((subpcode > 0x0) && (subpcode < 0xff) && (0x19 != pcode)) {
		/* TODO: Control Extension page */
		mk_sense_invalid_fld(scp, SDEB_IN_CDB, 3, -1);
		return check_condition_result;
	}
	bad_pcode = false;

	switch (pcode) {
	case 0x1:	/* Read-Write error recovery page, direct access */
		len = resp_err_recov_pg(ap, pcontrol, target);
		offset += len;
		break;
	case 0x2:	/* Disconnect-Reconnect page, all devices */
		len = resp_disconnect_pg(ap, pcontrol, target);
		offset += len;
		break;
	case 0x3:       /* Format device page, direct access */
		if (is_disk) {
			len = resp_format_pg(ap, pcontrol, target);
			offset += len;
		} else
			bad_pcode = true;
		break;
	case 0x8:	/* Caching page, direct access */
		if (is_disk || is_zbc) {
			len = resp_caching_pg(ap, pcontrol, target);
			offset += len;
		} else
			bad_pcode = true;
		break;
	case 0xa:	/* Control Mode page, all devices */
		len = resp_ctrl_m_pg(ap, pcontrol, target);
		offset += len;
		break;
	case 0x19:	/* if spc==1 then sas phy, control+discover */
		if ((subpcode > 0x2) && (subpcode < 0xff)) {
			mk_sense_invalid_fld(scp, SDEB_IN_CDB, 3, -1);
			return check_condition_result;
		}
		len = 0;
		if ((0x0 == subpcode) || (0xff == subpcode))
			len += resp_sas_sf_m_pg(ap + len, pcontrol, target);
		if ((0x1 == subpcode) || (0xff == subpcode))
			len += resp_sas_pcd_m_spg(ap + len, pcontrol, target,
						  target_dev_id);
		if ((0x2 == subpcode) || (0xff == subpcode))
			len += resp_sas_sha_m_spg(ap + len, pcontrol);
		offset += len;
		break;
	case 0x1c:	/* Informational Exceptions Mode page, all devices */
		len = resp_iec_m_pg(ap, pcontrol, target);
		offset += len;
		break;
	case 0x3f:	/* Read all Mode pages */
		if ((0 == subpcode) || (0xff == subpcode)) {
			len = resp_err_recov_pg(ap, pcontrol, target);
			len += resp_disconnect_pg(ap + len, pcontrol, target);
			if (is_disk) {
				len += resp_format_pg(ap + len, pcontrol,
						      target);
				len += resp_caching_pg(ap + len, pcontrol,
						       target);
			} else if (is_zbc) {
				len += resp_caching_pg(ap + len, pcontrol,
						       target);
			}
			len += resp_ctrl_m_pg(ap + len, pcontrol, target);
			len += resp_sas_sf_m_pg(ap + len, pcontrol, target);
			if (0xff == subpcode) {
				len += resp_sas_pcd_m_spg(ap + len, pcontrol,
						  target, target_dev_id);
				len += resp_sas_sha_m_spg(ap + len, pcontrol);
			}
			len += resp_iec_m_pg(ap + len, pcontrol, target);
			offset += len;
		} else {
			mk_sense_invalid_fld(scp, SDEB_IN_CDB, 3, -1);
			return check_condition_result;
		}
		break;
	default:
		bad_pcode = true;
		break;
	}
	if (bad_pcode) {
		mk_sense_invalid_fld(scp, SDEB_IN_CDB, 2, 5);
		return check_condition_result;
	}
	if (msense_6)
		arr[0] = offset - 1;
	else
		put_unaligned_be16((offset - 2), arr + 0);
	return fill_from_dev_buffer(scp, arr, min_t(u32, alloc_len, offset));
}

#define SDEBUG_MAX_MSELECT_SZ 512

static int resp_mode_select(struct scsi_cmnd *scp,
			    struct sdebug_dev_info *devip)
{
	int pf, sp, ps, md_len, bd_len, off, spf, pg_len;
	int param_len, res, mpage;
	unsigned char arr[SDEBUG_MAX_MSELECT_SZ];
	unsigned char *cmd = scp->cmnd;
	int mselect6 = (MODE_SELECT == cmd[0]);

	memset(arr, 0, sizeof(arr));
	pf = cmd[1] & 0x10;
	sp = cmd[1] & 0x1;
	param_len = mselect6 ? cmd[4] : get_unaligned_be16(cmd + 7);
	if ((0 == pf) || sp || (param_len > SDEBUG_MAX_MSELECT_SZ)) {
		mk_sense_invalid_fld(scp, SDEB_IN_CDB, mselect6 ? 4 : 7, -1);
		return check_condition_result;
	}
	res = fetch_to_dev_buffer(scp, arr, param_len);
	if (-1 == res)
		return DID_ERROR << 16;
	else if (sdebug_verbose && (res < param_len))
		sdev_printk(KERN_INFO, scp->device,
			    "%s: cdb indicated=%d, IO sent=%d bytes\n",
			    __func__, param_len, res);
	md_len = mselect6 ? (arr[0] + 1) : (get_unaligned_be16(arr + 0) + 2);
	bd_len = mselect6 ? arr[3] : get_unaligned_be16(arr + 6);
	off = bd_len + (mselect6 ? 4 : 8);
	if (md_len > 2 || off >= res) {
		mk_sense_invalid_fld(scp, SDEB_IN_DATA, 0, -1);
		return check_condition_result;
	}
	mpage = arr[off] & 0x3f;
	ps = !!(arr[off] & 0x80);
	if (ps) {
		mk_sense_invalid_fld(scp, SDEB_IN_DATA, off, 7);
		return check_condition_result;
	}
	spf = !!(arr[off] & 0x40);
	pg_len = spf ? (get_unaligned_be16(arr + off + 2) + 4) :
		       (arr[off + 1] + 2);
	if ((pg_len + off) > param_len) {
		mk_sense_buffer(scp, ILLEGAL_REQUEST,
				PARAMETER_LIST_LENGTH_ERR, 0);
		return check_condition_result;
	}
	switch (mpage) {
	case 0x8:      /* Caching Mode page */
		if (caching_pg[1] == arr[off + 1]) {
			memcpy(caching_pg + 2, arr + off + 2,
			       sizeof(caching_pg) - 2);
			goto set_mode_changed_ua;
		}
		break;
	case 0xa:      /* Control Mode page */
		if (ctrl_m_pg[1] == arr[off + 1]) {
			memcpy(ctrl_m_pg + 2, arr + off + 2,
			       sizeof(ctrl_m_pg) - 2);
			if (ctrl_m_pg[4] & 0x8)
				sdebug_wp = true;
			else
				sdebug_wp = false;
			sdebug_dsense = !!(ctrl_m_pg[2] & 0x4);
			goto set_mode_changed_ua;
		}
		break;
	case 0x1c:      /* Informational Exceptions Mode page */
		if (iec_m_pg[1] == arr[off + 1]) {
			memcpy(iec_m_pg + 2, arr + off + 2,
			       sizeof(iec_m_pg) - 2);
			goto set_mode_changed_ua;
		}
		break;
	default:
		break;
	}
	mk_sense_invalid_fld(scp, SDEB_IN_DATA, off, 5);
	return check_condition_result;
set_mode_changed_ua:
	set_bit(SDEBUG_UA_MODE_CHANGED, devip->uas_bm);
	return 0;
}

static int resp_temp_l_pg(unsigned char *arr)
{
	unsigned char temp_l_pg[] = {0x0, 0x0, 0x3, 0x2, 0x0, 38,
				     0x0, 0x1, 0x3, 0x2, 0x0, 65,
		};

	memcpy(arr, temp_l_pg, sizeof(temp_l_pg));
	return sizeof(temp_l_pg);
}

static int resp_ie_l_pg(unsigned char *arr)
{
	unsigned char ie_l_pg[] = {0x0, 0x0, 0x3, 0x3, 0x0, 0x0, 38,
		};

	memcpy(arr, ie_l_pg, sizeof(ie_l_pg));
	if (iec_m_pg[2] & 0x4) {	/* TEST bit set */
		arr[4] = THRESHOLD_EXCEEDED;
		arr[5] = 0xff;
	}
	return sizeof(ie_l_pg);
}

#define SDEBUG_MAX_LSENSE_SZ 512

static int resp_log_sense(struct scsi_cmnd *scp,
			  struct sdebug_dev_info *devip)
{
	int ppc, sp, pcode, subpcode;
	u32 alloc_len, len, n;
	unsigned char arr[SDEBUG_MAX_LSENSE_SZ];
	unsigned char *cmd = scp->cmnd;

	memset(arr, 0, sizeof(arr));
	ppc = cmd[1] & 0x2;
	sp = cmd[1] & 0x1;
	if (ppc || sp) {
		mk_sense_invalid_fld(scp, SDEB_IN_CDB, 1, ppc ? 1 : 0);
		return check_condition_result;
	}
	pcode = cmd[2] & 0x3f;
	subpcode = cmd[3] & 0xff;
	alloc_len = get_unaligned_be16(cmd + 7);
	arr[0] = pcode;
	if (0 == subpcode) {
		switch (pcode) {
		case 0x0:	/* Supported log pages log page */
			n = 4;
			arr[n++] = 0x0;		/* this page */
			arr[n++] = 0xd;		/* Temperature */
			arr[n++] = 0x2f;	/* Informational exceptions */
			arr[3] = n - 4;
			break;
		case 0xd:	/* Temperature log page */
			arr[3] = resp_temp_l_pg(arr + 4);
			break;
		case 0x2f:	/* Informational exceptions log page */
			arr[3] = resp_ie_l_pg(arr + 4);
			break;
		default:
			mk_sense_invalid_fld(scp, SDEB_IN_CDB, 2, 5);
			return check_condition_result;
		}
	} else if (0xff == subpcode) {
		arr[0] |= 0x40;
		arr[1] = subpcode;
		switch (pcode) {
		case 0x0:	/* Supported log pages and subpages log page */
			n = 4;
			arr[n++] = 0x0;
			arr[n++] = 0x0;		/* 0,0 page */
			arr[n++] = 0x0;
			arr[n++] = 0xff;	/* this page */
			arr[n++] = 0xd;
			arr[n++] = 0x0;		/* Temperature */
			arr[n++] = 0x2f;
			arr[n++] = 0x0;	/* Informational exceptions */
			arr[3] = n - 4;
			break;
		case 0xd:	/* Temperature subpages */
			n = 4;
			arr[n++] = 0xd;
			arr[n++] = 0x0;		/* Temperature */
			arr[3] = n - 4;
			break;
		case 0x2f:	/* Informational exceptions subpages */
			n = 4;
			arr[n++] = 0x2f;
			arr[n++] = 0x0;		/* Informational exceptions */
			arr[3] = n - 4;
			break;
		default:
			mk_sense_invalid_fld(scp, SDEB_IN_CDB, 2, 5);
			return check_condition_result;
		}
	} else {
		mk_sense_invalid_fld(scp, SDEB_IN_CDB, 3, -1);
		return check_condition_result;
	}
	len = min_t(u32, get_unaligned_be16(arr + 2) + 4, alloc_len);
	return fill_from_dev_buffer(scp, arr,
		    min_t(u32, len, SDEBUG_MAX_INQ_ARR_SZ));
}

static inline bool sdebug_dev_is_zoned(struct sdebug_dev_info *devip)
{
	return devip->nr_zones != 0;
}

static struct sdeb_zone_state *zbc_zone(struct sdebug_dev_info *devip,
					unsigned long long lba)
{
	return &devip->zstate[lba >> devip->zsize_shift];
}

static inline bool zbc_zone_is_conv(struct sdeb_zone_state *zsp)
{
	return zsp->z_type == ZBC_ZONE_TYPE_CNV;
}

static void zbc_close_zone(struct sdebug_dev_info *devip,
			   struct sdeb_zone_state *zsp)
{
	enum sdebug_z_cond zc;

	if (zbc_zone_is_conv(zsp))
		return;

	zc = zsp->z_cond;
	if (!(zc == ZC2_IMPLICIT_OPEN || zc == ZC3_EXPLICIT_OPEN))
		return;

	if (zc == ZC2_IMPLICIT_OPEN)
		devip->nr_imp_open--;
	else
		devip->nr_exp_open--;

	if (zsp->z_wp == zsp->z_start) {
		zsp->z_cond = ZC1_EMPTY;
	} else {
		zsp->z_cond = ZC4_CLOSED;
		devip->nr_closed++;
	}
}

static void zbc_close_imp_open_zone(struct sdebug_dev_info *devip)
{
	struct sdeb_zone_state *zsp = &devip->zstate[0];
	unsigned int i;

	for (i = 0; i < devip->nr_zones; i++, zsp++) {
		if (zsp->z_cond == ZC2_IMPLICIT_OPEN) {
			zbc_close_zone(devip, zsp);
			return;
		}
	}
}

static void zbc_open_zone(struct sdebug_dev_info *devip,
			  struct sdeb_zone_state *zsp, bool explicit)
{
	enum sdebug_z_cond zc;

	if (zbc_zone_is_conv(zsp))
		return;

	zc = zsp->z_cond;
	if ((explicit && zc == ZC3_EXPLICIT_OPEN) ||
	    (!explicit && zc == ZC2_IMPLICIT_OPEN))
		return;

	/* Close an implicit open zone if necessary */
	if (explicit && zsp->z_cond == ZC2_IMPLICIT_OPEN)
		zbc_close_zone(devip, zsp);
	else if (devip->max_open &&
		 devip->nr_imp_open + devip->nr_exp_open >= devip->max_open)
		zbc_close_imp_open_zone(devip);

	if (zsp->z_cond == ZC4_CLOSED)
		devip->nr_closed--;
	if (explicit) {
		zsp->z_cond = ZC3_EXPLICIT_OPEN;
		devip->nr_exp_open++;
	} else {
		zsp->z_cond = ZC2_IMPLICIT_OPEN;
		devip->nr_imp_open++;
	}
}

static void zbc_inc_wp(struct sdebug_dev_info *devip,
		       unsigned long long lba, unsigned int num)
{
	struct sdeb_zone_state *zsp = zbc_zone(devip, lba);
	unsigned long long n, end, zend = zsp->z_start + zsp->z_size;

	if (zbc_zone_is_conv(zsp))
		return;

	if (zsp->z_type == ZBC_ZONE_TYPE_SWR) {
		zsp->z_wp += num;
		if (zsp->z_wp >= zend)
			zsp->z_cond = ZC5_FULL;
		return;
	}

	while (num) {
		if (lba != zsp->z_wp)
			zsp->z_non_seq_resource = true;

		end = lba + num;
		if (end >= zend) {
			n = zend - lba;
			zsp->z_wp = zend;
		} else if (end > zsp->z_wp) {
			n = num;
			zsp->z_wp = end;
		} else {
			n = num;
		}
		if (zsp->z_wp >= zend)
			zsp->z_cond = ZC5_FULL;

		num -= n;
		lba += n;
		if (num) {
			zsp++;
			zend = zsp->z_start + zsp->z_size;
		}
	}
}

static int check_zbc_access_params(struct scsi_cmnd *scp,
			unsigned long long lba, unsigned int num, bool write)
{
	struct scsi_device *sdp = scp->device;
	struct sdebug_dev_info *devip = (struct sdebug_dev_info *)sdp->hostdata;
	struct sdeb_zone_state *zsp = zbc_zone(devip, lba);
	struct sdeb_zone_state *zsp_end = zbc_zone(devip, lba + num - 1);

	if (!write) {
		if (devip->zmodel == BLK_ZONED_HA)
			return 0;
		/* For host-managed, reads cannot cross zone types boundaries */
		if (zsp_end != zsp &&
		    zbc_zone_is_conv(zsp) &&
		    !zbc_zone_is_conv(zsp_end)) {
			mk_sense_buffer(scp, ILLEGAL_REQUEST,
					LBA_OUT_OF_RANGE,
					READ_INVDATA_ASCQ);
			return check_condition_result;
		}
		return 0;
	}

	/* No restrictions for writes within conventional zones */
	if (zbc_zone_is_conv(zsp)) {
		if (!zbc_zone_is_conv(zsp_end)) {
			mk_sense_buffer(scp, ILLEGAL_REQUEST,
					LBA_OUT_OF_RANGE,
					WRITE_BOUNDARY_ASCQ);
			return check_condition_result;
		}
		return 0;
	}

	if (zsp->z_type == ZBC_ZONE_TYPE_SWR) {
		/* Writes cannot cross sequential zone boundaries */
		if (zsp_end != zsp) {
			mk_sense_buffer(scp, ILLEGAL_REQUEST,
					LBA_OUT_OF_RANGE,
					WRITE_BOUNDARY_ASCQ);
			return check_condition_result;
		}
		/* Cannot write full zones */
		if (zsp->z_cond == ZC5_FULL) {
			mk_sense_buffer(scp, ILLEGAL_REQUEST,
					INVALID_FIELD_IN_CDB, 0);
			return check_condition_result;
		}
		/* Writes must be aligned to the zone WP */
		if (lba != zsp->z_wp) {
			mk_sense_buffer(scp, ILLEGAL_REQUEST,
					LBA_OUT_OF_RANGE,
					UNALIGNED_WRITE_ASCQ);
			return check_condition_result;
		}
	}

	/* Handle implicit open of closed and empty zones */
	if (zsp->z_cond == ZC1_EMPTY || zsp->z_cond == ZC4_CLOSED) {
		if (devip->max_open &&
		    devip->nr_exp_open >= devip->max_open) {
			mk_sense_buffer(scp, DATA_PROTECT,
					INSUFF_RES_ASC,
					INSUFF_ZONE_ASCQ);
			return check_condition_result;
		}
		zbc_open_zone(devip, zsp, false);
	}

	return 0;
}

static inline int check_device_access_params
			(struct scsi_cmnd *scp, unsigned long long lba,
			 unsigned int num, bool write)
{
	struct scsi_device *sdp = scp->device;
	struct sdebug_dev_info *devip = (struct sdebug_dev_info *)sdp->hostdata;

	if (lba + num > sdebug_capacity) {
		mk_sense_buffer(scp, ILLEGAL_REQUEST, LBA_OUT_OF_RANGE, 0);
		return check_condition_result;
	}
	/* transfer length excessive (tie in to block limits VPD page) */
	if (num > sdebug_store_sectors) {
		/* needs work to find which cdb byte 'num' comes from */
		mk_sense_buffer(scp, ILLEGAL_REQUEST, INVALID_FIELD_IN_CDB, 0);
		return check_condition_result;
	}
	if (write && unlikely(sdebug_wp)) {
		mk_sense_buffer(scp, DATA_PROTECT, WRITE_PROTECTED, 0x2);
		return check_condition_result;
	}
	if (sdebug_dev_is_zoned(devip))
		return check_zbc_access_params(scp, lba, num, write);

	return 0;
}

/*
 * Note: if BUG_ON() fires it usually indicates a problem with the parser
 * tables. Perhaps a missing F_FAKE_RW or FF_MEDIA_IO flag. Response functions
 * that access any of the "stores" in struct sdeb_store_info should call this
 * function with bug_if_fake_rw set to true.
 */
static inline struct sdeb_store_info *devip2sip(struct sdebug_dev_info *devip,
						bool bug_if_fake_rw)
{
	if (sdebug_fake_rw) {
		BUG_ON(bug_if_fake_rw);	/* See note above */
		return NULL;
	}
	return xa_load(per_store_ap, devip->sdbg_host->si_idx);
}

/* Returns number of bytes copied or -1 if error. */
static int do_device_access(struct sdeb_store_info *sip, struct scsi_cmnd *scp,
			    u32 sg_skip, u64 lba, u32 num, bool do_write)
{
	int ret;
	u64 block, rest = 0;
	enum dma_data_direction dir;
	struct scsi_data_buffer *sdb = &scp->sdb;
	u8 *fsp;

	if (do_write) {
		dir = DMA_TO_DEVICE;
		write_since_sync = true;
	} else {
		dir = DMA_FROM_DEVICE;
	}

	if (!sdb->length || !sip)
		return 0;
	if (scp->sc_data_direction != dir)
		return -1;
	fsp = sip->storep;

	block = do_div(lba, sdebug_store_sectors);
	if (block + num > sdebug_store_sectors)
		rest = block + num - sdebug_store_sectors;

	ret = sg_copy_buffer(sdb->table.sgl, sdb->table.nents,
		   fsp + (block * sdebug_sector_size),
		   (num - rest) * sdebug_sector_size, sg_skip, do_write);
	if (ret != (num - rest) * sdebug_sector_size)
		return ret;

	if (rest) {
		ret += sg_copy_buffer(sdb->table.sgl, sdb->table.nents,
			    fsp, rest * sdebug_sector_size,
			    sg_skip + ((num - rest) * sdebug_sector_size),
			    do_write);
	}

	return ret;
}

/* Returns number of bytes copied or -1 if error. */
static int do_dout_fetch(struct scsi_cmnd *scp, u32 num, u8 *doutp)
{
	struct scsi_data_buffer *sdb = &scp->sdb;

	if (!sdb->length)
		return 0;
	if (scp->sc_data_direction != DMA_TO_DEVICE)
		return -1;
	return sg_copy_buffer(sdb->table.sgl, sdb->table.nents, doutp,
			      num * sdebug_sector_size, 0, true);
}

/* If sip->storep+lba compares equal to arr(num), then copy top half of
 * arr into sip->storep+lba and return true. If comparison fails then
 * return false. */
static bool comp_write_worker(struct sdeb_store_info *sip, u64 lba, u32 num,
			      const u8 *arr, bool compare_only)
{
	bool res;
	u64 block, rest = 0;
	u32 store_blks = sdebug_store_sectors;
	u32 lb_size = sdebug_sector_size;
	u8 *fsp = sip->storep;

	block = do_div(lba, store_blks);
	if (block + num > store_blks)
		rest = block + num - store_blks;

	res = !memcmp(fsp + (block * lb_size), arr, (num - rest) * lb_size);
	if (!res)
		return res;
	if (rest)
		res = memcmp(fsp, arr + ((num - rest) * lb_size),
			     rest * lb_size);
	if (!res)
		return res;
	if (compare_only)
		return true;
	arr += num * lb_size;
	memcpy(fsp + (block * lb_size), arr, (num - rest) * lb_size);
	if (rest)
		memcpy(fsp, arr + ((num - rest) * lb_size), rest * lb_size);
	return res;
}

static __be16 dif_compute_csum(const void *buf, int len)
{
	__be16 csum;

	if (sdebug_guard)
		csum = (__force __be16)ip_compute_csum(buf, len);
	else
		csum = cpu_to_be16(crc_t10dif(buf, len));

	return csum;
}

static int dif_verify(struct t10_pi_tuple *sdt, const void *data,
		      sector_t sector, u32 ei_lba)
{
	__be16 csum = dif_compute_csum(data, sdebug_sector_size);

	if (sdt->guard_tag != csum) {
		pr_err("GUARD check failed on sector %lu rcvd 0x%04x, data 0x%04x\n",
			(unsigned long)sector,
			be16_to_cpu(sdt->guard_tag),
			be16_to_cpu(csum));
		return 0x01;
	}
	if (sdebug_dif == T10_PI_TYPE1_PROTECTION &&
	    be32_to_cpu(sdt->ref_tag) != (sector & 0xffffffff)) {
		pr_err("REF check failed on sector %lu\n",
			(unsigned long)sector);
		return 0x03;
	}
	if (sdebug_dif == T10_PI_TYPE2_PROTECTION &&
	    be32_to_cpu(sdt->ref_tag) != ei_lba) {
		pr_err("REF check failed on sector %lu\n",
			(unsigned long)sector);
		return 0x03;
	}
	return 0;
}

static void dif_copy_prot(struct scsi_cmnd *scp, sector_t sector,
			  unsigned int sectors, bool read)
{
	size_t resid;
	void *paddr;
	struct sdeb_store_info *sip = devip2sip((struct sdebug_dev_info *)
						scp->device->hostdata, true);
	struct t10_pi_tuple *dif_storep = sip->dif_storep;
	const void *dif_store_end = dif_storep + sdebug_store_sectors;
	struct sg_mapping_iter miter;

	/* Bytes of protection data to copy into sgl */
	resid = sectors * sizeof(*dif_storep);

	sg_miter_start(&miter, scsi_prot_sglist(scp),
		       scsi_prot_sg_count(scp), SG_MITER_ATOMIC |
		       (read ? SG_MITER_TO_SG : SG_MITER_FROM_SG));

	while (sg_miter_next(&miter) && resid > 0) {
		size_t len = min_t(size_t, miter.length, resid);
		void *start = dif_store(sip, sector);
		size_t rest = 0;

		if (dif_store_end < start + len)
			rest = start + len - dif_store_end;

		paddr = miter.addr;

		if (read)
			memcpy(paddr, start, len - rest);
		else
			memcpy(start, paddr, len - rest);

		if (rest) {
			if (read)
				memcpy(paddr + len - rest, dif_storep, rest);
			else
				memcpy(dif_storep, paddr + len - rest, rest);
		}

		sector += len / sizeof(*dif_storep);
		resid -= len;
	}
	sg_miter_stop(&miter);
}

static int prot_verify_read(struct scsi_cmnd *scp, sector_t start_sec,
			    unsigned int sectors, u32 ei_lba)
{
	int ret = 0;
	unsigned int i;
	sector_t sector;
	struct sdeb_store_info *sip = devip2sip((struct sdebug_dev_info *)
						scp->device->hostdata, true);
	struct t10_pi_tuple *sdt;

	for (i = 0; i < sectors; i++, ei_lba++) {
		sector = start_sec + i;
		sdt = dif_store(sip, sector);

		if (sdt->app_tag == cpu_to_be16(0xffff))
			continue;

		/*
		 * Because scsi_debug acts as both initiator and
		 * target we proceed to verify the PI even if
		 * RDPROTECT=3. This is done so the "initiator" knows
		 * which type of error to return. Otherwise we would
		 * have to iterate over the PI twice.
		 */
		if (scp->cmnd[1] >> 5) { /* RDPROTECT */
			ret = dif_verify(sdt, lba2fake_store(sip, sector),
					 sector, ei_lba);
			if (ret) {
				dif_errors++;
				break;
			}
		}
	}

	dif_copy_prot(scp, start_sec, sectors, true);
	dix_reads++;

	return ret;
}

static int resp_read_dt0(struct scsi_cmnd *scp, struct sdebug_dev_info *devip)
{
	bool check_prot;
	u32 num;
	u32 ei_lba;
	int ret;
	u64 lba;
	struct sdeb_store_info *sip = devip2sip(devip, true);
	rwlock_t *macc_lckp = sip ? &sip->macc_lck : &sdeb_fake_rw_lck;
	u8 *cmd = scp->cmnd;

	switch (cmd[0]) {
	case READ_16:
		ei_lba = 0;
		lba = get_unaligned_be64(cmd + 2);
		num = get_unaligned_be32(cmd + 10);
		check_prot = true;
		break;
	case READ_10:
		ei_lba = 0;
		lba = get_unaligned_be32(cmd + 2);
		num = get_unaligned_be16(cmd + 7);
		check_prot = true;
		break;
	case READ_6:
		ei_lba = 0;
		lba = (u32)cmd[3] | (u32)cmd[2] << 8 |
		      (u32)(cmd[1] & 0x1f) << 16;
		num = (0 == cmd[4]) ? 256 : cmd[4];
		check_prot = true;
		break;
	case READ_12:
		ei_lba = 0;
		lba = get_unaligned_be32(cmd + 2);
		num = get_unaligned_be32(cmd + 6);
		check_prot = true;
		break;
	case XDWRITEREAD_10:
		ei_lba = 0;
		lba = get_unaligned_be32(cmd + 2);
		num = get_unaligned_be16(cmd + 7);
		check_prot = false;
		break;
	default:	/* assume READ(32) */
		lba = get_unaligned_be64(cmd + 12);
		ei_lba = get_unaligned_be32(cmd + 20);
		num = get_unaligned_be32(cmd + 28);
		check_prot = false;
		break;
	}
	if (unlikely(have_dif_prot && check_prot)) {
		if (sdebug_dif == T10_PI_TYPE2_PROTECTION &&
		    (cmd[1] & 0xe0)) {
			mk_sense_invalid_opcode(scp);
			return check_condition_result;
		}
		if ((sdebug_dif == T10_PI_TYPE1_PROTECTION ||
		     sdebug_dif == T10_PI_TYPE3_PROTECTION) &&
		    (cmd[1] & 0xe0) == 0)
			sdev_printk(KERN_ERR, scp->device, "Unprotected RD "
				    "to DIF device\n");
	}
	if (unlikely((sdebug_opts & SDEBUG_OPT_SHORT_TRANSFER) &&
		     atomic_read(&sdeb_inject_pending))) {
		num /= 2;
		atomic_set(&sdeb_inject_pending, 0);
	}

	ret = check_device_access_params(scp, lba, num, false);
	if (ret)
		return ret;
	if (unlikely((SDEBUG_OPT_MEDIUM_ERR & sdebug_opts) &&
		     (lba <= (sdebug_medium_error_start + sdebug_medium_error_count - 1)) &&
		     ((lba + num) > sdebug_medium_error_start))) {
		/* claim unrecoverable read error */
		mk_sense_buffer(scp, MEDIUM_ERROR, UNRECOVERED_READ_ERR, 0);
		/* set info field and valid bit for fixed descriptor */
		if (0x70 == (scp->sense_buffer[0] & 0x7f)) {
			scp->sense_buffer[0] |= 0x80;	/* Valid bit */
			ret = (lba < OPT_MEDIUM_ERR_ADDR)
			      ? OPT_MEDIUM_ERR_ADDR : (int)lba;
			put_unaligned_be32(ret, scp->sense_buffer + 3);
		}
		scsi_set_resid(scp, scsi_bufflen(scp));
		return check_condition_result;
	}

	read_lock(macc_lckp);

	/* DIX + T10 DIF */
	if (unlikely(sdebug_dix && scsi_prot_sg_count(scp))) {
		switch (prot_verify_read(scp, lba, num, ei_lba)) {
		case 1: /* Guard tag error */
			if (cmd[1] >> 5 != 3) { /* RDPROTECT != 3 */
				read_unlock(macc_lckp);
				mk_sense_buffer(scp, ABORTED_COMMAND, 0x10, 1);
				return check_condition_result;
			} else if (scp->prot_flags & SCSI_PROT_GUARD_CHECK) {
				read_unlock(macc_lckp);
				mk_sense_buffer(scp, ILLEGAL_REQUEST, 0x10, 1);
				return illegal_condition_result;
			}
			break;
		case 3: /* Reference tag error */
			if (cmd[1] >> 5 != 3) { /* RDPROTECT != 3 */
				read_unlock(macc_lckp);
				mk_sense_buffer(scp, ABORTED_COMMAND, 0x10, 3);
				return check_condition_result;
			} else if (scp->prot_flags & SCSI_PROT_REF_CHECK) {
				read_unlock(macc_lckp);
				mk_sense_buffer(scp, ILLEGAL_REQUEST, 0x10, 3);
				return illegal_condition_result;
			}
			break;
		}
	}

	ret = do_device_access(sip, scp, 0, lba, num, false);
	read_unlock(macc_lckp);
	if (unlikely(ret == -1))
		return DID_ERROR << 16;

	scsi_set_resid(scp, scsi_bufflen(scp) - ret);

	if (unlikely((sdebug_opts & SDEBUG_OPT_RECOV_DIF_DIX) &&
		     atomic_read(&sdeb_inject_pending))) {
		if (sdebug_opts & SDEBUG_OPT_RECOVERED_ERR) {
			mk_sense_buffer(scp, RECOVERED_ERROR, THRESHOLD_EXCEEDED, 0);
			atomic_set(&sdeb_inject_pending, 0);
			return check_condition_result;
		} else if (sdebug_opts & SDEBUG_OPT_DIF_ERR) {
			/* Logical block guard check failed */
			mk_sense_buffer(scp, ABORTED_COMMAND, 0x10, 1);
			atomic_set(&sdeb_inject_pending, 0);
			return illegal_condition_result;
		} else if (SDEBUG_OPT_DIX_ERR & sdebug_opts) {
			mk_sense_buffer(scp, ILLEGAL_REQUEST, 0x10, 1);
			atomic_set(&sdeb_inject_pending, 0);
			return illegal_condition_result;
		}
	}
	return 0;
}

static int prot_verify_write(struct scsi_cmnd *SCpnt, sector_t start_sec,
			     unsigned int sectors, u32 ei_lba)
{
	int ret;
	struct t10_pi_tuple *sdt;
	void *daddr;
	sector_t sector = start_sec;
	int ppage_offset;
	int dpage_offset;
	struct sg_mapping_iter diter;
	struct sg_mapping_iter piter;

	BUG_ON(scsi_sg_count(SCpnt) == 0);
	BUG_ON(scsi_prot_sg_count(SCpnt) == 0);

	sg_miter_start(&piter, scsi_prot_sglist(SCpnt),
			scsi_prot_sg_count(SCpnt),
			SG_MITER_ATOMIC | SG_MITER_FROM_SG);
	sg_miter_start(&diter, scsi_sglist(SCpnt), scsi_sg_count(SCpnt),
			SG_MITER_ATOMIC | SG_MITER_FROM_SG);

	/* For each protection page */
	while (sg_miter_next(&piter)) {
		dpage_offset = 0;
		if (WARN_ON(!sg_miter_next(&diter))) {
			ret = 0x01;
			goto out;
		}

		for (ppage_offset = 0; ppage_offset < piter.length;
		     ppage_offset += sizeof(struct t10_pi_tuple)) {
			/* If we're at the end of the current
			 * data page advance to the next one
			 */
			if (dpage_offset >= diter.length) {
				if (WARN_ON(!sg_miter_next(&diter))) {
					ret = 0x01;
					goto out;
				}
				dpage_offset = 0;
			}

			sdt = piter.addr + ppage_offset;
			daddr = diter.addr + dpage_offset;

			if (SCpnt->cmnd[1] >> 5 != 3) { /* WRPROTECT */
				ret = dif_verify(sdt, daddr, sector, ei_lba);
				if (ret)
					goto out;
			}

			sector++;
			ei_lba++;
			dpage_offset += sdebug_sector_size;
		}
		diter.consumed = dpage_offset;
		sg_miter_stop(&diter);
	}
	sg_miter_stop(&piter);

	dif_copy_prot(SCpnt, start_sec, sectors, false);
	dix_writes++;

	return 0;

out:
	dif_errors++;
	sg_miter_stop(&diter);
	sg_miter_stop(&piter);
	return ret;
}

static unsigned long lba_to_map_index(sector_t lba)
{
	if (sdebug_unmap_alignment)
		lba += sdebug_unmap_granularity - sdebug_unmap_alignment;
	sector_div(lba, sdebug_unmap_granularity);
	return lba;
}

static sector_t map_index_to_lba(unsigned long index)
{
	sector_t lba = index * sdebug_unmap_granularity;

	if (sdebug_unmap_alignment)
		lba -= sdebug_unmap_granularity - sdebug_unmap_alignment;
	return lba;
}

static unsigned int map_state(struct sdeb_store_info *sip, sector_t lba,
			      unsigned int *num)
{
	sector_t end;
	unsigned int mapped;
	unsigned long index;
	unsigned long next;

	index = lba_to_map_index(lba);
	mapped = test_bit(index, sip->map_storep);

	if (mapped)
		next = find_next_zero_bit(sip->map_storep, map_size, index);
	else
		next = find_next_bit(sip->map_storep, map_size, index);

	end = min_t(sector_t, sdebug_store_sectors,  map_index_to_lba(next));
	*num = end - lba;
	return mapped;
}

static void map_region(struct sdeb_store_info *sip, sector_t lba,
		       unsigned int len)
{
	sector_t end = lba + len;

	while (lba < end) {
		unsigned long index = lba_to_map_index(lba);

		if (index < map_size)
			set_bit(index, sip->map_storep);

		lba = map_index_to_lba(index + 1);
	}
}

static void unmap_region(struct sdeb_store_info *sip, sector_t lba,
			 unsigned int len)
{
	sector_t end = lba + len;
	u8 *fsp = sip->storep;

	while (lba < end) {
		unsigned long index = lba_to_map_index(lba);

		if (lba == map_index_to_lba(index) &&
		    lba + sdebug_unmap_granularity <= end &&
		    index < map_size) {
			clear_bit(index, sip->map_storep);
			if (sdebug_lbprz) {  /* for LBPRZ=2 return 0xff_s */
				memset(fsp + lba * sdebug_sector_size,
				       (sdebug_lbprz & 1) ? 0 : 0xff,
				       sdebug_sector_size *
				       sdebug_unmap_granularity);
			}
			if (sip->dif_storep) {
				memset(sip->dif_storep + lba, 0xff,
				       sizeof(*sip->dif_storep) *
				       sdebug_unmap_granularity);
			}
		}
		lba = map_index_to_lba(index + 1);
	}
}

static int resp_write_dt0(struct scsi_cmnd *scp, struct sdebug_dev_info *devip)
{
	bool check_prot;
	u32 num;
	u32 ei_lba;
	int ret;
	u64 lba;
	struct sdeb_store_info *sip = devip2sip(devip, true);
	rwlock_t *macc_lckp = &sip->macc_lck;
	u8 *cmd = scp->cmnd;

	switch (cmd[0]) {
	case WRITE_16:
		ei_lba = 0;
		lba = get_unaligned_be64(cmd + 2);
		num = get_unaligned_be32(cmd + 10);
		check_prot = true;
		break;
	case WRITE_10:
		ei_lba = 0;
		lba = get_unaligned_be32(cmd + 2);
		num = get_unaligned_be16(cmd + 7);
		check_prot = true;
		break;
	case WRITE_6:
		ei_lba = 0;
		lba = (u32)cmd[3] | (u32)cmd[2] << 8 |
		      (u32)(cmd[1] & 0x1f) << 16;
		num = (0 == cmd[4]) ? 256 : cmd[4];
		check_prot = true;
		break;
	case WRITE_12:
		ei_lba = 0;
		lba = get_unaligned_be32(cmd + 2);
		num = get_unaligned_be32(cmd + 6);
		check_prot = true;
		break;
	case 0x53:	/* XDWRITEREAD(10) */
		ei_lba = 0;
		lba = get_unaligned_be32(cmd + 2);
		num = get_unaligned_be16(cmd + 7);
		check_prot = false;
		break;
	default:	/* assume WRITE(32) */
		lba = get_unaligned_be64(cmd + 12);
		ei_lba = get_unaligned_be32(cmd + 20);
		num = get_unaligned_be32(cmd + 28);
		check_prot = false;
		break;
	}
	if (unlikely(have_dif_prot && check_prot)) {
		if (sdebug_dif == T10_PI_TYPE2_PROTECTION &&
		    (cmd[1] & 0xe0)) {
			mk_sense_invalid_opcode(scp);
			return check_condition_result;
		}
		if ((sdebug_dif == T10_PI_TYPE1_PROTECTION ||
		     sdebug_dif == T10_PI_TYPE3_PROTECTION) &&
		    (cmd[1] & 0xe0) == 0)
			sdev_printk(KERN_ERR, scp->device, "Unprotected WR "
				    "to DIF device\n");
	}

	write_lock(macc_lckp);
	ret = check_device_access_params(scp, lba, num, true);
	if (ret) {
		write_unlock(macc_lckp);
		return ret;
	}

	/* DIX + T10 DIF */
	if (unlikely(sdebug_dix && scsi_prot_sg_count(scp))) {
		switch (prot_verify_write(scp, lba, num, ei_lba)) {
		case 1: /* Guard tag error */
			if (scp->prot_flags & SCSI_PROT_GUARD_CHECK) {
				write_unlock(macc_lckp);
				mk_sense_buffer(scp, ILLEGAL_REQUEST, 0x10, 1);
				return illegal_condition_result;
			} else if (scp->cmnd[1] >> 5 != 3) { /* WRPROTECT != 3 */
				write_unlock(macc_lckp);
				mk_sense_buffer(scp, ABORTED_COMMAND, 0x10, 1);
				return check_condition_result;
			}
			break;
		case 3: /* Reference tag error */
			if (scp->prot_flags & SCSI_PROT_REF_CHECK) {
				write_unlock(macc_lckp);
				mk_sense_buffer(scp, ILLEGAL_REQUEST, 0x10, 3);
				return illegal_condition_result;
			} else if (scp->cmnd[1] >> 5 != 3) { /* WRPROTECT != 3 */
				write_unlock(macc_lckp);
				mk_sense_buffer(scp, ABORTED_COMMAND, 0x10, 3);
				return check_condition_result;
			}
			break;
		}
	}

	ret = do_device_access(sip, scp, 0, lba, num, true);
	if (unlikely(scsi_debug_lbp()))
		map_region(sip, lba, num);
	/* If ZBC zone then bump its write pointer */
	if (sdebug_dev_is_zoned(devip))
		zbc_inc_wp(devip, lba, num);
	write_unlock(macc_lckp);
	if (unlikely(-1 == ret))
		return DID_ERROR << 16;
	else if (unlikely(sdebug_verbose &&
			  (ret < (num * sdebug_sector_size))))
		sdev_printk(KERN_INFO, scp->device,
			    "%s: write: cdb indicated=%u, IO sent=%d bytes\n",
			    my_name, num * sdebug_sector_size, ret);

	if (unlikely((sdebug_opts & SDEBUG_OPT_RECOV_DIF_DIX) &&
		     atomic_read(&sdeb_inject_pending))) {
		if (sdebug_opts & SDEBUG_OPT_RECOVERED_ERR) {
			mk_sense_buffer(scp, RECOVERED_ERROR, THRESHOLD_EXCEEDED, 0);
			atomic_set(&sdeb_inject_pending, 0);
			return check_condition_result;
		} else if (sdebug_opts & SDEBUG_OPT_DIF_ERR) {
			/* Logical block guard check failed */
			mk_sense_buffer(scp, ABORTED_COMMAND, 0x10, 1);
			atomic_set(&sdeb_inject_pending, 0);
			return illegal_condition_result;
		} else if (sdebug_opts & SDEBUG_OPT_DIX_ERR) {
			mk_sense_buffer(scp, ILLEGAL_REQUEST, 0x10, 1);
			atomic_set(&sdeb_inject_pending, 0);
			return illegal_condition_result;
		}
	}
	return 0;
}

/*
 * T10 has only specified WRITE SCATTERED(16) and WRITE SCATTERED(32).
 * No READ GATHERED yet (requires bidi or long cdb holding gather list).
 */
static int resp_write_scat(struct scsi_cmnd *scp,
			   struct sdebug_dev_info *devip)
{
	u8 *cmd = scp->cmnd;
	u8 *lrdp = NULL;
	u8 *up;
	struct sdeb_store_info *sip = devip2sip(devip, true);
	rwlock_t *macc_lckp = &sip->macc_lck;
	u8 wrprotect;
	u16 lbdof, num_lrd, k;
	u32 num, num_by, bt_len, lbdof_blen, sg_off, cum_lb;
	u32 lb_size = sdebug_sector_size;
	u32 ei_lba;
	u64 lba;
	int ret, res;
	bool is_16;
	static const u32 lrd_size = 32; /* + parameter list header size */

	if (cmd[0] == VARIABLE_LENGTH_CMD) {
		is_16 = false;
		wrprotect = (cmd[10] >> 5) & 0x7;
		lbdof = get_unaligned_be16(cmd + 12);
		num_lrd = get_unaligned_be16(cmd + 16);
		bt_len = get_unaligned_be32(cmd + 28);
	} else {        /* that leaves WRITE SCATTERED(16) */
		is_16 = true;
		wrprotect = (cmd[2] >> 5) & 0x7;
		lbdof = get_unaligned_be16(cmd + 4);
		num_lrd = get_unaligned_be16(cmd + 8);
		bt_len = get_unaligned_be32(cmd + 10);
		if (unlikely(have_dif_prot)) {
			if (sdebug_dif == T10_PI_TYPE2_PROTECTION &&
			    wrprotect) {
				mk_sense_invalid_opcode(scp);
				return illegal_condition_result;
			}
			if ((sdebug_dif == T10_PI_TYPE1_PROTECTION ||
			     sdebug_dif == T10_PI_TYPE3_PROTECTION) &&
			     wrprotect == 0)
				sdev_printk(KERN_ERR, scp->device,
					    "Unprotected WR to DIF device\n");
		}
	}
	if ((num_lrd == 0) || (bt_len == 0))
		return 0;       /* T10 says these do-nothings are not errors */
	if (lbdof == 0) {
		if (sdebug_verbose)
			sdev_printk(KERN_INFO, scp->device,
				"%s: %s: LB Data Offset field bad\n",
				my_name, __func__);
		mk_sense_buffer(scp, ILLEGAL_REQUEST, INVALID_FIELD_IN_CDB, 0);
		return illegal_condition_result;
	}
	lbdof_blen = lbdof * lb_size;
	if ((lrd_size + (num_lrd * lrd_size)) > lbdof_blen) {
		if (sdebug_verbose)
			sdev_printk(KERN_INFO, scp->device,
				"%s: %s: LBA range descriptors don't fit\n",
				my_name, __func__);
		mk_sense_buffer(scp, ILLEGAL_REQUEST, INVALID_FIELD_IN_CDB, 0);
		return illegal_condition_result;
	}
	lrdp = kzalloc(lbdof_blen, GFP_ATOMIC);
	if (lrdp == NULL)
		return SCSI_MLQUEUE_HOST_BUSY;
	if (sdebug_verbose)
		sdev_printk(KERN_INFO, scp->device,
			"%s: %s: Fetch header+scatter_list, lbdof_blen=%u\n",
			my_name, __func__, lbdof_blen);
	res = fetch_to_dev_buffer(scp, lrdp, lbdof_blen);
	if (res == -1) {
		ret = DID_ERROR << 16;
		goto err_out;
	}

	write_lock(macc_lckp);
	sg_off = lbdof_blen;
	/* Spec says Buffer xfer Length field in number of LBs in dout */
	cum_lb = 0;
	for (k = 0, up = lrdp + lrd_size; k < num_lrd; ++k, up += lrd_size) {
		lba = get_unaligned_be64(up + 0);
		num = get_unaligned_be32(up + 8);
		if (sdebug_verbose)
			sdev_printk(KERN_INFO, scp->device,
				"%s: %s: k=%d  LBA=0x%llx num=%u  sg_off=%u\n",
				my_name, __func__, k, lba, num, sg_off);
		if (num == 0)
			continue;
		ret = check_device_access_params(scp, lba, num, true);
		if (ret)
			goto err_out_unlock;
		num_by = num * lb_size;
		ei_lba = is_16 ? 0 : get_unaligned_be32(up + 12);

		if ((cum_lb + num) > bt_len) {
			if (sdebug_verbose)
				sdev_printk(KERN_INFO, scp->device,
				    "%s: %s: sum of blocks > data provided\n",
				    my_name, __func__);
			mk_sense_buffer(scp, ILLEGAL_REQUEST, WRITE_ERROR_ASC,
					0);
			ret = illegal_condition_result;
			goto err_out_unlock;
		}

		/* DIX + T10 DIF */
		if (unlikely(sdebug_dix && scsi_prot_sg_count(scp))) {
			int prot_ret = prot_verify_write(scp, lba, num,
							 ei_lba);

			if (prot_ret) {
				mk_sense_buffer(scp, ILLEGAL_REQUEST, 0x10,
						prot_ret);
				ret = illegal_condition_result;
				goto err_out_unlock;
			}
		}

		ret = do_device_access(sip, scp, sg_off, lba, num, true);
		/* If ZBC zone then bump its write pointer */
		if (sdebug_dev_is_zoned(devip))
			zbc_inc_wp(devip, lba, num);
		if (unlikely(scsi_debug_lbp()))
			map_region(sip, lba, num);
		if (unlikely(-1 == ret)) {
			ret = DID_ERROR << 16;
			goto err_out_unlock;
		} else if (unlikely(sdebug_verbose && (ret < num_by)))
			sdev_printk(KERN_INFO, scp->device,
			    "%s: write: cdb indicated=%u, IO sent=%d bytes\n",
			    my_name, num_by, ret);

		if (unlikely((sdebug_opts & SDEBUG_OPT_RECOV_DIF_DIX) &&
			     atomic_read(&sdeb_inject_pending))) {
			if (sdebug_opts & SDEBUG_OPT_RECOVERED_ERR) {
				mk_sense_buffer(scp, RECOVERED_ERROR, THRESHOLD_EXCEEDED, 0);
				atomic_set(&sdeb_inject_pending, 0);
				ret = check_condition_result;
				goto err_out_unlock;
			} else if (sdebug_opts & SDEBUG_OPT_DIF_ERR) {
				/* Logical block guard check failed */
				mk_sense_buffer(scp, ABORTED_COMMAND, 0x10, 1);
				atomic_set(&sdeb_inject_pending, 0);
				ret = illegal_condition_result;
				goto err_out_unlock;
			} else if (sdebug_opts & SDEBUG_OPT_DIX_ERR) {
				mk_sense_buffer(scp, ILLEGAL_REQUEST, 0x10, 1);
				atomic_set(&sdeb_inject_pending, 0);
				ret = illegal_condition_result;
				goto err_out_unlock;
			}
		}
		sg_off += num_by;
		cum_lb += num;
	}
	ret = 0;
err_out_unlock:
	write_unlock(macc_lckp);
err_out:
	kfree(lrdp);
	return ret;
}

static int resp_write_same(struct scsi_cmnd *scp, u64 lba, u32 num,
			   u32 ei_lba, bool unmap, bool ndob)
{
	struct scsi_device *sdp = scp->device;
	struct sdebug_dev_info *devip = (struct sdebug_dev_info *)sdp->hostdata;
	unsigned long long i;
	u64 block, lbaa;
	u32 lb_size = sdebug_sector_size;
	int ret;
	struct sdeb_store_info *sip = devip2sip((struct sdebug_dev_info *)
						scp->device->hostdata, true);
	rwlock_t *macc_lckp = &sip->macc_lck;
	u8 *fs1p;
	u8 *fsp;

	write_lock(macc_lckp);

	ret = check_device_access_params(scp, lba, num, true);
	if (ret) {
		write_unlock(macc_lckp);
		return ret;
	}

	if (unmap && scsi_debug_lbp()) {
		unmap_region(sip, lba, num);
		goto out;
	}
	lbaa = lba;
	block = do_div(lbaa, sdebug_store_sectors);
	/* if ndob then zero 1 logical block, else fetch 1 logical block */
	fsp = sip->storep;
	fs1p = fsp + (block * lb_size);
	if (ndob) {
		memset(fs1p, 0, lb_size);
		ret = 0;
	} else
		ret = fetch_to_dev_buffer(scp, fs1p, lb_size);

	if (-1 == ret) {
		write_unlock(&sip->macc_lck);
		return DID_ERROR << 16;
	} else if (sdebug_verbose && !ndob && (ret < lb_size))
		sdev_printk(KERN_INFO, scp->device,
			    "%s: %s: lb size=%u, IO sent=%d bytes\n",
			    my_name, "write same", lb_size, ret);

	/* Copy first sector to remaining blocks */
	for (i = 1 ; i < num ; i++) {
		lbaa = lba + i;
		block = do_div(lbaa, sdebug_store_sectors);
		memmove(fsp + (block * lb_size), fs1p, lb_size);
	}
	if (scsi_debug_lbp())
		map_region(sip, lba, num);
	/* If ZBC zone then bump its write pointer */
	if (sdebug_dev_is_zoned(devip))
		zbc_inc_wp(devip, lba, num);
out:
	write_unlock(macc_lckp);

	return 0;
}

static int resp_write_same_10(struct scsi_cmnd *scp,
			      struct sdebug_dev_info *devip)
{
	u8 *cmd = scp->cmnd;
	u32 lba;
	u16 num;
	u32 ei_lba = 0;
	bool unmap = false;

	if (cmd[1] & 0x8) {
		if (sdebug_lbpws10 == 0) {
			mk_sense_invalid_fld(scp, SDEB_IN_CDB, 1, 3);
			return check_condition_result;
		} else
			unmap = true;
	}
	lba = get_unaligned_be32(cmd + 2);
	num = get_unaligned_be16(cmd + 7);
	if (num > sdebug_write_same_length) {
		mk_sense_invalid_fld(scp, SDEB_IN_CDB, 7, -1);
		return check_condition_result;
	}
	return resp_write_same(scp, lba, num, ei_lba, unmap, false);
}

static int resp_write_same_16(struct scsi_cmnd *scp,
			      struct sdebug_dev_info *devip)
{
	u8 *cmd = scp->cmnd;
	u64 lba;
	u32 num;
	u32 ei_lba = 0;
	bool unmap = false;
	bool ndob = false;

	if (cmd[1] & 0x8) {	/* UNMAP */
		if (sdebug_lbpws == 0) {
			mk_sense_invalid_fld(scp, SDEB_IN_CDB, 1, 3);
			return check_condition_result;
		} else
			unmap = true;
	}
	if (cmd[1] & 0x1)  /* NDOB (no data-out buffer, assumes zeroes) */
		ndob = true;
	lba = get_unaligned_be64(cmd + 2);
	num = get_unaligned_be32(cmd + 10);
	if (num > sdebug_write_same_length) {
		mk_sense_invalid_fld(scp, SDEB_IN_CDB, 10, -1);
		return check_condition_result;
	}
	return resp_write_same(scp, lba, num, ei_lba, unmap, ndob);
}

/* Note the mode field is in the same position as the (lower) service action
 * field. For the Report supported operation codes command, SPC-4 suggests
 * each mode of this command should be reported separately; for future. */
static int resp_write_buffer(struct scsi_cmnd *scp,
			     struct sdebug_dev_info *devip)
{
	u8 *cmd = scp->cmnd;
	struct scsi_device *sdp = scp->device;
	struct sdebug_dev_info *dp;
	u8 mode;

	mode = cmd[1] & 0x1f;
	switch (mode) {
	case 0x4:	/* download microcode (MC) and activate (ACT) */
		/* set UAs on this device only */
		set_bit(SDEBUG_UA_BUS_RESET, devip->uas_bm);
		set_bit(SDEBUG_UA_MICROCODE_CHANGED, devip->uas_bm);
		break;
	case 0x5:	/* download MC, save and ACT */
		set_bit(SDEBUG_UA_MICROCODE_CHANGED_WO_RESET, devip->uas_bm);
		break;
	case 0x6:	/* download MC with offsets and ACT */
		/* set UAs on most devices (LUs) in this target */
		list_for_each_entry(dp,
				    &devip->sdbg_host->dev_info_list,
				    dev_list)
			if (dp->target == sdp->id) {
				set_bit(SDEBUG_UA_BUS_RESET, dp->uas_bm);
				if (devip != dp)
					set_bit(SDEBUG_UA_MICROCODE_CHANGED,
						dp->uas_bm);
			}
		break;
	case 0x7:	/* download MC with offsets, save, and ACT */
		/* set UA on all devices (LUs) in this target */
		list_for_each_entry(dp,
				    &devip->sdbg_host->dev_info_list,
				    dev_list)
			if (dp->target == sdp->id)
				set_bit(SDEBUG_UA_MICROCODE_CHANGED_WO_RESET,
					dp->uas_bm);
		break;
	default:
		/* do nothing for this command for other mode values */
		break;
	}
	return 0;
}

static int resp_comp_write(struct scsi_cmnd *scp,
			   struct sdebug_dev_info *devip)
{
	u8 *cmd = scp->cmnd;
	u8 *arr;
	struct sdeb_store_info *sip = devip2sip(devip, true);
	rwlock_t *macc_lckp = &sip->macc_lck;
	u64 lba;
	u32 dnum;
	u32 lb_size = sdebug_sector_size;
	u8 num;
	int ret;
	int retval = 0;

	lba = get_unaligned_be64(cmd + 2);
	num = cmd[13];		/* 1 to a maximum of 255 logical blocks */
	if (0 == num)
		return 0;	/* degenerate case, not an error */
	if (sdebug_dif == T10_PI_TYPE2_PROTECTION &&
	    (cmd[1] & 0xe0)) {
		mk_sense_invalid_opcode(scp);
		return check_condition_result;
	}
	if ((sdebug_dif == T10_PI_TYPE1_PROTECTION ||
	     sdebug_dif == T10_PI_TYPE3_PROTECTION) &&
	    (cmd[1] & 0xe0) == 0)
		sdev_printk(KERN_ERR, scp->device, "Unprotected WR "
			    "to DIF device\n");
	ret = check_device_access_params(scp, lba, num, false);
	if (ret)
		return ret;
	dnum = 2 * num;
	arr = kcalloc(lb_size, dnum, GFP_ATOMIC);
	if (NULL == arr) {
		mk_sense_buffer(scp, ILLEGAL_REQUEST, INSUFF_RES_ASC,
				INSUFF_RES_ASCQ);
		return check_condition_result;
	}

	write_lock(macc_lckp);

	ret = do_dout_fetch(scp, dnum, arr);
	if (ret == -1) {
		retval = DID_ERROR << 16;
		goto cleanup;
	} else if (sdebug_verbose && (ret < (dnum * lb_size)))
		sdev_printk(KERN_INFO, scp->device, "%s: compare_write: cdb "
			    "indicated=%u, IO sent=%d bytes\n", my_name,
			    dnum * lb_size, ret);
	if (!comp_write_worker(sip, lba, num, arr, false)) {
		mk_sense_buffer(scp, MISCOMPARE, MISCOMPARE_VERIFY_ASC, 0);
		retval = check_condition_result;
		goto cleanup;
	}
	if (scsi_debug_lbp())
		map_region(sip, lba, num);
cleanup:
	write_unlock(macc_lckp);
	kfree(arr);
	return retval;
}

struct unmap_block_desc {
	__be64	lba;
	__be32	blocks;
	__be32	__reserved;
};

static int resp_unmap(struct scsi_cmnd *scp, struct sdebug_dev_info *devip)
{
	unsigned char *buf;
	struct unmap_block_desc *desc;
	struct sdeb_store_info *sip = devip2sip(devip, true);
	rwlock_t *macc_lckp = &sip->macc_lck;
	unsigned int i, payload_len, descriptors;
	int ret;

	if (!scsi_debug_lbp())
		return 0;	/* fib and say its done */
	payload_len = get_unaligned_be16(scp->cmnd + 7);
	BUG_ON(scsi_bufflen(scp) != payload_len);

	descriptors = (payload_len - 8) / 16;
	if (descriptors > sdebug_unmap_max_desc) {
		mk_sense_invalid_fld(scp, SDEB_IN_CDB, 7, -1);
		return check_condition_result;
	}

	buf = kzalloc(scsi_bufflen(scp), GFP_ATOMIC);
	if (!buf) {
		mk_sense_buffer(scp, ILLEGAL_REQUEST, INSUFF_RES_ASC,
				INSUFF_RES_ASCQ);
		return check_condition_result;
	}

	scsi_sg_copy_to_buffer(scp, buf, scsi_bufflen(scp));

	BUG_ON(get_unaligned_be16(&buf[0]) != payload_len - 2);
	BUG_ON(get_unaligned_be16(&buf[2]) != descriptors * 16);

	desc = (void *)&buf[8];

	write_lock(macc_lckp);

	for (i = 0 ; i < descriptors ; i++) {
		unsigned long long lba = get_unaligned_be64(&desc[i].lba);
		unsigned int num = get_unaligned_be32(&desc[i].blocks);

		ret = check_device_access_params(scp, lba, num, true);
		if (ret)
			goto out;

		unmap_region(sip, lba, num);
	}

	ret = 0;

out:
	write_unlock(macc_lckp);
	kfree(buf);

	return ret;
}

#define SDEBUG_GET_LBA_STATUS_LEN 32

static int resp_get_lba_status(struct scsi_cmnd *scp,
			       struct sdebug_dev_info *devip)
{
	u8 *cmd = scp->cmnd;
	u64 lba;
	u32 alloc_len, mapped, num;
	int ret;
	u8 arr[SDEBUG_GET_LBA_STATUS_LEN];

	lba = get_unaligned_be64(cmd + 2);
	alloc_len = get_unaligned_be32(cmd + 10);

	if (alloc_len < 24)
		return 0;

	ret = check_device_access_params(scp, lba, 1, false);
	if (ret)
		return ret;

	if (scsi_debug_lbp()) {
		struct sdeb_store_info *sip = devip2sip(devip, true);

		mapped = map_state(sip, lba, &num);
	} else {
		mapped = 1;
		/* following just in case virtual_gb changed */
		sdebug_capacity = get_sdebug_capacity();
		if (sdebug_capacity - lba <= 0xffffffff)
			num = sdebug_capacity - lba;
		else
			num = 0xffffffff;
	}

	memset(arr, 0, SDEBUG_GET_LBA_STATUS_LEN);
	put_unaligned_be32(20, arr);		/* Parameter Data Length */
	put_unaligned_be64(lba, arr + 8);	/* LBA */
	put_unaligned_be32(num, arr + 16);	/* Number of blocks */
	arr[20] = !mapped;		/* prov_stat=0: mapped; 1: dealloc */

	return fill_from_dev_buffer(scp, arr, SDEBUG_GET_LBA_STATUS_LEN);
}

static int resp_sync_cache(struct scsi_cmnd *scp,
			   struct sdebug_dev_info *devip)
{
	int res = 0;
	u64 lba;
	u32 num_blocks;
	u8 *cmd = scp->cmnd;

	if (cmd[0] == SYNCHRONIZE_CACHE) {	/* 10 byte cdb */
		lba = get_unaligned_be32(cmd + 2);
		num_blocks = get_unaligned_be16(cmd + 7);
	} else {				/* SYNCHRONIZE_CACHE(16) */
		lba = get_unaligned_be64(cmd + 2);
		num_blocks = get_unaligned_be32(cmd + 10);
	}
	if (lba + num_blocks > sdebug_capacity) {
		mk_sense_buffer(scp, ILLEGAL_REQUEST, LBA_OUT_OF_RANGE, 0);
		return check_condition_result;
	}
	if (!write_since_sync || (cmd[1] & 0x2))
		res = SDEG_RES_IMMED_MASK;
	else		/* delay if write_since_sync and IMMED clear */
		write_since_sync = false;
	return res;
}

/*
 * Assuming the LBA+num_blocks is not out-of-range, this function will return
 * CONDITION MET if the specified blocks will/have fitted in the cache, and
 * a GOOD status otherwise. Model a disk with a big cache and yield
 * CONDITION MET. Actually tries to bring range in main memory into the
 * cache associated with the CPU(s).
 */
static int resp_pre_fetch(struct scsi_cmnd *scp,
			  struct sdebug_dev_info *devip)
{
	int res = 0;
	u64 lba;
	u64 block, rest = 0;
	u32 nblks;
	u8 *cmd = scp->cmnd;
	struct sdeb_store_info *sip = devip2sip(devip, true);
	rwlock_t *macc_lckp = &sip->macc_lck;
	u8 *fsp = sip->storep;

	if (cmd[0] == PRE_FETCH) {	/* 10 byte cdb */
		lba = get_unaligned_be32(cmd + 2);
		nblks = get_unaligned_be16(cmd + 7);
	} else {			/* PRE-FETCH(16) */
		lba = get_unaligned_be64(cmd + 2);
		nblks = get_unaligned_be32(cmd + 10);
	}
	if (lba + nblks > sdebug_capacity) {
		mk_sense_buffer(scp, ILLEGAL_REQUEST, LBA_OUT_OF_RANGE, 0);
		return check_condition_result;
	}
	if (!fsp)
		goto fini;
	/* PRE-FETCH spec says nothing about LBP or PI so skip them */
	block = do_div(lba, sdebug_store_sectors);
	if (block + nblks > sdebug_store_sectors)
		rest = block + nblks - sdebug_store_sectors;

	/* Try to bring the PRE-FETCH range into CPU's cache */
	read_lock(macc_lckp);
	prefetch_range(fsp + (sdebug_sector_size * block),
		       (nblks - rest) * sdebug_sector_size);
	if (rest)
		prefetch_range(fsp, rest * sdebug_sector_size);
	read_unlock(macc_lckp);
fini:
	if (cmd[1] & 0x2)
		res = SDEG_RES_IMMED_MASK;
	return res | condition_met_result;
}

#define RL_BUCKET_ELEMS 8

/* Even though each pseudo target has a REPORT LUNS "well known logical unit"
 * (W-LUN), the normal Linux scanning logic does not associate it with a
 * device (e.g. /dev/sg7). The following magic will make that association:
 *   "cd /sys/class/scsi_host/host<n> ; echo '- - 49409' > scan"
 * where <n> is a host number. If there are multiple targets in a host then
 * the above will associate a W-LUN to each target. To only get a W-LUN
 * for target 2, then use "echo '- 2 49409' > scan" .
 */
static int resp_report_luns(struct scsi_cmnd *scp,
			    struct sdebug_dev_info *devip)
{
	unsigned char *cmd = scp->cmnd;
	unsigned int alloc_len;
	unsigned char select_report;
	u64 lun;
	struct scsi_lun *lun_p;
	u8 arr[RL_BUCKET_ELEMS * sizeof(struct scsi_lun)];
	unsigned int lun_cnt;	/* normal LUN count (max: 256) */
	unsigned int wlun_cnt;	/* report luns W-LUN count */
	unsigned int tlun_cnt;	/* total LUN count */
	unsigned int rlen;	/* response length (in bytes) */
	int k, j, n, res;
	unsigned int off_rsp = 0;
	const int sz_lun = sizeof(struct scsi_lun);

	clear_luns_changed_on_target(devip);

	select_report = cmd[2];
	alloc_len = get_unaligned_be32(cmd + 6);

	if (alloc_len < 4) {
		pr_err("alloc len too small %d\n", alloc_len);
		mk_sense_invalid_fld(scp, SDEB_IN_CDB, 6, -1);
		return check_condition_result;
	}

	switch (select_report) {
	case 0:		/* all LUNs apart from W-LUNs */
		lun_cnt = sdebug_max_luns;
		wlun_cnt = 0;
		break;
	case 1:		/* only W-LUNs */
		lun_cnt = 0;
		wlun_cnt = 1;
		break;
	case 2:		/* all LUNs */
		lun_cnt = sdebug_max_luns;
		wlun_cnt = 1;
		break;
	case 0x10:	/* only administrative LUs */
	case 0x11:	/* see SPC-5 */
	case 0x12:	/* only subsiduary LUs owned by referenced LU */
	default:
		pr_debug("select report invalid %d\n", select_report);
		mk_sense_invalid_fld(scp, SDEB_IN_CDB, 2, -1);
		return check_condition_result;
	}

	if (sdebug_no_lun_0 && (lun_cnt > 0))
		--lun_cnt;

	tlun_cnt = lun_cnt + wlun_cnt;
	rlen = tlun_cnt * sz_lun;	/* excluding 8 byte header */
	scsi_set_resid(scp, scsi_bufflen(scp));
	pr_debug("select_report %d luns = %d wluns = %d no_lun0 %d\n",
		 select_report, lun_cnt, wlun_cnt, sdebug_no_lun_0);

	/* loops rely on sizeof response header same as sizeof lun (both 8) */
	lun = sdebug_no_lun_0 ? 1 : 0;
	for (k = 0, j = 0, res = 0; true; ++k, j = 0) {
		memset(arr, 0, sizeof(arr));
		lun_p = (struct scsi_lun *)&arr[0];
		if (k == 0) {
			put_unaligned_be32(rlen, &arr[0]);
			++lun_p;
			j = 1;
		}
		for ( ; j < RL_BUCKET_ELEMS; ++j, ++lun_p) {
			if ((k * RL_BUCKET_ELEMS) + j > lun_cnt)
				break;
			int_to_scsilun(lun++, lun_p);
			if (lun > 1 && sdebug_lun_am == SAM_LUN_AM_FLAT)
				lun_p->scsi_lun[0] |= 0x40;
		}
		if (j < RL_BUCKET_ELEMS)
			break;
		n = j * sz_lun;
		res = p_fill_from_dev_buffer(scp, arr, n, off_rsp);
		if (res)
			return res;
		off_rsp += n;
	}
	if (wlun_cnt) {
		int_to_scsilun(SCSI_W_LUN_REPORT_LUNS, lun_p);
		++j;
	}
	if (j > 0)
		res = p_fill_from_dev_buffer(scp, arr, j * sz_lun, off_rsp);
	return res;
}

static int resp_verify(struct scsi_cmnd *scp, struct sdebug_dev_info *devip)
{
	bool is_bytchk3 = false;
	u8 bytchk;
	int ret, j;
	u32 vnum, a_num, off;
	const u32 lb_size = sdebug_sector_size;
	u64 lba;
	u8 *arr;
	u8 *cmd = scp->cmnd;
	struct sdeb_store_info *sip = devip2sip(devip, true);
	rwlock_t *macc_lckp = &sip->macc_lck;

	bytchk = (cmd[1] >> 1) & 0x3;
	if (bytchk == 0) {
		return 0;	/* always claim internal verify okay */
	} else if (bytchk == 2) {
		mk_sense_invalid_fld(scp, SDEB_IN_CDB, 2, 2);
		return check_condition_result;
	} else if (bytchk == 3) {
		is_bytchk3 = true;	/* 1 block sent, compared repeatedly */
	}
	switch (cmd[0]) {
	case VERIFY_16:
		lba = get_unaligned_be64(cmd + 2);
		vnum = get_unaligned_be32(cmd + 10);
		break;
	case VERIFY:		/* is VERIFY(10) */
		lba = get_unaligned_be32(cmd + 2);
		vnum = get_unaligned_be16(cmd + 7);
		break;
	default:
		mk_sense_invalid_opcode(scp);
		return check_condition_result;
	}
	if (vnum == 0)
		return 0;	/* not an error */
	a_num = is_bytchk3 ? 1 : vnum;
	/* Treat following check like one for read (i.e. no write) access */
	ret = check_device_access_params(scp, lba, a_num, false);
	if (ret)
		return ret;

	arr = kcalloc(lb_size, vnum, GFP_ATOMIC);
	if (!arr) {
		mk_sense_buffer(scp, ILLEGAL_REQUEST, INSUFF_RES_ASC,
				INSUFF_RES_ASCQ);
		return check_condition_result;
	}
	/* Not changing store, so only need read access */
	read_lock(macc_lckp);

	ret = do_dout_fetch(scp, a_num, arr);
	if (ret == -1) {
		ret = DID_ERROR << 16;
		goto cleanup;
	} else if (sdebug_verbose && (ret < (a_num * lb_size))) {
		sdev_printk(KERN_INFO, scp->device,
			    "%s: %s: cdb indicated=%u, IO sent=%d bytes\n",
			    my_name, __func__, a_num * lb_size, ret);
	}
	if (is_bytchk3) {
		for (j = 1, off = lb_size; j < vnum; ++j, off += lb_size)
			memcpy(arr + off, arr, lb_size);
	}
	ret = 0;
	if (!comp_write_worker(sip, lba, vnum, arr, true)) {
		mk_sense_buffer(scp, MISCOMPARE, MISCOMPARE_VERIFY_ASC, 0);
		ret = check_condition_result;
		goto cleanup;
	}
cleanup:
	read_unlock(macc_lckp);
	kfree(arr);
	return ret;
}

#define RZONES_DESC_HD 64

/* Report zones depending on start LBA nad reporting options */
static int resp_report_zones(struct scsi_cmnd *scp,
			     struct sdebug_dev_info *devip)
{
	unsigned int i, max_zones, rep_max_zones, nrz = 0;
	int ret = 0;
	u32 alloc_len, rep_opts, rep_len;
	bool partial;
	u64 lba, zs_lba;
	u8 *arr = NULL, *desc;
	u8 *cmd = scp->cmnd;
	struct sdeb_zone_state *zsp;
	struct sdeb_store_info *sip = devip2sip(devip, false);
	rwlock_t *macc_lckp = sip ? &sip->macc_lck : &sdeb_fake_rw_lck;

	if (!sdebug_dev_is_zoned(devip)) {
		mk_sense_invalid_opcode(scp);
		return check_condition_result;
	}
	zs_lba = get_unaligned_be64(cmd + 2);
	alloc_len = get_unaligned_be32(cmd + 10);
	if (alloc_len == 0)
		return 0;	/* not an error */
	rep_opts = cmd[14] & 0x3f;
	partial = cmd[14] & 0x80;

	if (zs_lba >= sdebug_capacity) {
		mk_sense_buffer(scp, ILLEGAL_REQUEST, LBA_OUT_OF_RANGE, 0);
		return check_condition_result;
	}

	max_zones = devip->nr_zones - (zs_lba >> devip->zsize_shift);
	rep_max_zones = min((alloc_len - 64) >> ilog2(RZONES_DESC_HD),
			    max_zones);

	arr = kzalloc(alloc_len, GFP_ATOMIC);
	if (!arr) {
		mk_sense_buffer(scp, ILLEGAL_REQUEST, INSUFF_RES_ASC,
				INSUFF_RES_ASCQ);
		return check_condition_result;
	}

	read_lock(macc_lckp);

	desc = arr + 64;
	for (i = 0; i < max_zones; i++) {
		lba = zs_lba + devip->zsize * i;
		if (lba > sdebug_capacity)
			break;
		zsp = zbc_zone(devip, lba);
		switch (rep_opts) {
		case 0x00:
			/* All zones */
			break;
		case 0x01:
			/* Empty zones */
			if (zsp->z_cond != ZC1_EMPTY)
				continue;
			break;
		case 0x02:
			/* Implicit open zones */
			if (zsp->z_cond != ZC2_IMPLICIT_OPEN)
				continue;
			break;
		case 0x03:
			/* Explicit open zones */
			if (zsp->z_cond != ZC3_EXPLICIT_OPEN)
				continue;
			break;
		case 0x04:
			/* Closed zones */
			if (zsp->z_cond != ZC4_CLOSED)
				continue;
			break;
		case 0x05:
			/* Full zones */
			if (zsp->z_cond != ZC5_FULL)
				continue;
			break;
		case 0x06:
		case 0x07:
		case 0x10:
			/*
			 * Read-only, offline, reset WP recommended are
			 * not emulated: no zones to report;
			 */
			continue;
		case 0x11:
			/* non-seq-resource set */
			if (!zsp->z_non_seq_resource)
				continue;
			break;
		case 0x3f:
			/* Not write pointer (conventional) zones */
			if (!zbc_zone_is_conv(zsp))
				continue;
			break;
		default:
			mk_sense_buffer(scp, ILLEGAL_REQUEST,
					INVALID_FIELD_IN_CDB, 0);
			ret = check_condition_result;
			goto fini;
		}

		if (nrz < rep_max_zones) {
			/* Fill zone descriptor */
			desc[0] = zsp->z_type;
			desc[1] = zsp->z_cond << 4;
			if (zsp->z_non_seq_resource)
				desc[1] |= 1 << 1;
			put_unaligned_be64((u64)zsp->z_size, desc + 8);
			put_unaligned_be64((u64)zsp->z_start, desc + 16);
			put_unaligned_be64((u64)zsp->z_wp, desc + 24);
			desc += 64;
		}

		if (partial && nrz >= rep_max_zones)
			break;

		nrz++;
	}

	/* Report header */
	put_unaligned_be32(nrz * RZONES_DESC_HD, arr + 0);
	put_unaligned_be64(sdebug_capacity - 1, arr + 8);

	rep_len = (unsigned long)desc - (unsigned long)arr;
	ret = fill_from_dev_buffer(scp, arr, min_t(u32, alloc_len, rep_len));

fini:
	read_unlock(macc_lckp);
	kfree(arr);
	return ret;
}

/* Logic transplanted from tcmu-runner, file_zbc.c */
static void zbc_open_all(struct sdebug_dev_info *devip)
{
	struct sdeb_zone_state *zsp = &devip->zstate[0];
	unsigned int i;

	for (i = 0; i < devip->nr_zones; i++, zsp++) {
		if (zsp->z_cond == ZC4_CLOSED)
			zbc_open_zone(devip, &devip->zstate[i], true);
	}
}

static int resp_open_zone(struct scsi_cmnd *scp, struct sdebug_dev_info *devip)
{
	int res = 0;
	u64 z_id;
	enum sdebug_z_cond zc;
	u8 *cmd = scp->cmnd;
	struct sdeb_zone_state *zsp;
	bool all = cmd[14] & 0x01;
	struct sdeb_store_info *sip = devip2sip(devip, false);
	rwlock_t *macc_lckp = sip ? &sip->macc_lck : &sdeb_fake_rw_lck;

	if (!sdebug_dev_is_zoned(devip)) {
		mk_sense_invalid_opcode(scp);
		return check_condition_result;
	}

	write_lock(macc_lckp);

	if (all) {
		/* Check if all closed zones can be open */
		if (devip->max_open &&
		    devip->nr_exp_open + devip->nr_closed > devip->max_open) {
			mk_sense_buffer(scp, DATA_PROTECT, INSUFF_RES_ASC,
					INSUFF_ZONE_ASCQ);
			res = check_condition_result;
			goto fini;
		}
		/* Open all closed zones */
		zbc_open_all(devip);
		goto fini;
	}

	/* Open the specified zone */
	z_id = get_unaligned_be64(cmd + 2);
	if (z_id >= sdebug_capacity) {
		mk_sense_buffer(scp, ILLEGAL_REQUEST, LBA_OUT_OF_RANGE, 0);
		res = check_condition_result;
		goto fini;
	}

	zsp = zbc_zone(devip, z_id);
	if (z_id != zsp->z_start) {
		mk_sense_buffer(scp, ILLEGAL_REQUEST, INVALID_FIELD_IN_CDB, 0);
		res = check_condition_result;
		goto fini;
	}
	if (zbc_zone_is_conv(zsp)) {
		mk_sense_buffer(scp, ILLEGAL_REQUEST, INVALID_FIELD_IN_CDB, 0);
		res = check_condition_result;
		goto fini;
	}

	zc = zsp->z_cond;
	if (zc == ZC3_EXPLICIT_OPEN || zc == ZC5_FULL)
		goto fini;

	if (devip->max_open && devip->nr_exp_open >= devip->max_open) {
		mk_sense_buffer(scp, DATA_PROTECT, INSUFF_RES_ASC,
				INSUFF_ZONE_ASCQ);
		res = check_condition_result;
		goto fini;
	}

	zbc_open_zone(devip, zsp, true);
fini:
	write_unlock(macc_lckp);
	return res;
}

static void zbc_close_all(struct sdebug_dev_info *devip)
{
	unsigned int i;

	for (i = 0; i < devip->nr_zones; i++)
		zbc_close_zone(devip, &devip->zstate[i]);
}

static int resp_close_zone(struct scsi_cmnd *scp,
			   struct sdebug_dev_info *devip)
{
	int res = 0;
	u64 z_id;
	u8 *cmd = scp->cmnd;
	struct sdeb_zone_state *zsp;
	bool all = cmd[14] & 0x01;
	struct sdeb_store_info *sip = devip2sip(devip, false);
	rwlock_t *macc_lckp = sip ? &sip->macc_lck : &sdeb_fake_rw_lck;

	if (!sdebug_dev_is_zoned(devip)) {
		mk_sense_invalid_opcode(scp);
		return check_condition_result;
	}

	write_lock(macc_lckp);

	if (all) {
		zbc_close_all(devip);
		goto fini;
	}

	/* Close specified zone */
	z_id = get_unaligned_be64(cmd + 2);
	if (z_id >= sdebug_capacity) {
		mk_sense_buffer(scp, ILLEGAL_REQUEST, LBA_OUT_OF_RANGE, 0);
		res = check_condition_result;
		goto fini;
	}

	zsp = zbc_zone(devip, z_id);
	if (z_id != zsp->z_start) {
		mk_sense_buffer(scp, ILLEGAL_REQUEST, INVALID_FIELD_IN_CDB, 0);
		res = check_condition_result;
		goto fini;
	}
	if (zbc_zone_is_conv(zsp)) {
		mk_sense_buffer(scp, ILLEGAL_REQUEST, INVALID_FIELD_IN_CDB, 0);
		res = check_condition_result;
		goto fini;
	}

	zbc_close_zone(devip, zsp);
fini:
	write_unlock(macc_lckp);
	return res;
}

static void zbc_finish_zone(struct sdebug_dev_info *devip,
			    struct sdeb_zone_state *zsp, bool empty)
{
	enum sdebug_z_cond zc = zsp->z_cond;

	if (zc == ZC4_CLOSED || zc == ZC2_IMPLICIT_OPEN ||
	    zc == ZC3_EXPLICIT_OPEN || (empty && zc == ZC1_EMPTY)) {
		if (zc == ZC2_IMPLICIT_OPEN || zc == ZC3_EXPLICIT_OPEN)
			zbc_close_zone(devip, zsp);
		if (zsp->z_cond == ZC4_CLOSED)
			devip->nr_closed--;
		zsp->z_wp = zsp->z_start + zsp->z_size;
		zsp->z_cond = ZC5_FULL;
	}
}

static void zbc_finish_all(struct sdebug_dev_info *devip)
{
	unsigned int i;

	for (i = 0; i < devip->nr_zones; i++)
		zbc_finish_zone(devip, &devip->zstate[i], false);
}

static int resp_finish_zone(struct scsi_cmnd *scp,
			    struct sdebug_dev_info *devip)
{
	struct sdeb_zone_state *zsp;
	int res = 0;
	u64 z_id;
	u8 *cmd = scp->cmnd;
	bool all = cmd[14] & 0x01;
	struct sdeb_store_info *sip = devip2sip(devip, false);
	rwlock_t *macc_lckp = sip ? &sip->macc_lck : &sdeb_fake_rw_lck;

	if (!sdebug_dev_is_zoned(devip)) {
		mk_sense_invalid_opcode(scp);
		return check_condition_result;
	}

	write_lock(macc_lckp);

	if (all) {
		zbc_finish_all(devip);
		goto fini;
	}

	/* Finish the specified zone */
	z_id = get_unaligned_be64(cmd + 2);
	if (z_id >= sdebug_capacity) {
		mk_sense_buffer(scp, ILLEGAL_REQUEST, LBA_OUT_OF_RANGE, 0);
		res = check_condition_result;
		goto fini;
	}

	zsp = zbc_zone(devip, z_id);
	if (z_id != zsp->z_start) {
		mk_sense_buffer(scp, ILLEGAL_REQUEST, INVALID_FIELD_IN_CDB, 0);
		res = check_condition_result;
		goto fini;
	}
	if (zbc_zone_is_conv(zsp)) {
		mk_sense_buffer(scp, ILLEGAL_REQUEST, INVALID_FIELD_IN_CDB, 0);
		res = check_condition_result;
		goto fini;
	}

	zbc_finish_zone(devip, zsp, true);
fini:
	write_unlock(macc_lckp);
	return res;
}

static void zbc_rwp_zone(struct sdebug_dev_info *devip,
			 struct sdeb_zone_state *zsp)
{
	enum sdebug_z_cond zc;
	struct sdeb_store_info *sip = devip2sip(devip, false);

	if (zbc_zone_is_conv(zsp))
		return;

	zc = zsp->z_cond;
	if (zc == ZC2_IMPLICIT_OPEN || zc == ZC3_EXPLICIT_OPEN)
		zbc_close_zone(devip, zsp);

	if (zsp->z_cond == ZC4_CLOSED)
		devip->nr_closed--;

	if (zsp->z_wp > zsp->z_start)
		memset(sip->storep + zsp->z_start * sdebug_sector_size, 0,
		       (zsp->z_wp - zsp->z_start) * sdebug_sector_size);

	zsp->z_non_seq_resource = false;
	zsp->z_wp = zsp->z_start;
	zsp->z_cond = ZC1_EMPTY;
}

static void zbc_rwp_all(struct sdebug_dev_info *devip)
{
	unsigned int i;

	for (i = 0; i < devip->nr_zones; i++)
		zbc_rwp_zone(devip, &devip->zstate[i]);
}

static int resp_rwp_zone(struct scsi_cmnd *scp, struct sdebug_dev_info *devip)
{
	struct sdeb_zone_state *zsp;
	int res = 0;
	u64 z_id;
	u8 *cmd = scp->cmnd;
	bool all = cmd[14] & 0x01;
	struct sdeb_store_info *sip = devip2sip(devip, false);
	rwlock_t *macc_lckp = sip ? &sip->macc_lck : &sdeb_fake_rw_lck;

	if (!sdebug_dev_is_zoned(devip)) {
		mk_sense_invalid_opcode(scp);
		return check_condition_result;
	}

	write_lock(macc_lckp);

	if (all) {
		zbc_rwp_all(devip);
		goto fini;
	}

	z_id = get_unaligned_be64(cmd + 2);
	if (z_id >= sdebug_capacity) {
		mk_sense_buffer(scp, ILLEGAL_REQUEST, LBA_OUT_OF_RANGE, 0);
		res = check_condition_result;
		goto fini;
	}

	zsp = zbc_zone(devip, z_id);
	if (z_id != zsp->z_start) {
		mk_sense_buffer(scp, ILLEGAL_REQUEST, INVALID_FIELD_IN_CDB, 0);
		res = check_condition_result;
		goto fini;
	}
	if (zbc_zone_is_conv(zsp)) {
		mk_sense_buffer(scp, ILLEGAL_REQUEST, INVALID_FIELD_IN_CDB, 0);
		res = check_condition_result;
		goto fini;
	}

	zbc_rwp_zone(devip, zsp);
fini:
	write_unlock(macc_lckp);
	return res;
}

static struct sdebug_queue *get_queue(struct scsi_cmnd *cmnd)
{
	u16 hwq;
	u32 tag = blk_mq_unique_tag(scsi_cmd_to_rq(cmnd));

	hwq = blk_mq_unique_tag_to_hwq(tag);

	pr_debug("tag=%#x, hwq=%d\n", tag, hwq);
	if (WARN_ON_ONCE(hwq >= submit_queues))
		hwq = 0;

	return sdebug_q_arr + hwq;
}

static u32 get_tag(struct scsi_cmnd *cmnd)
{
	return blk_mq_unique_tag(scsi_cmd_to_rq(cmnd));
}

/* Queued (deferred) command completions converge here. */
static void sdebug_q_cmd_complete(struct sdebug_defer *sd_dp)
{
	bool aborted = sd_dp->aborted;
	int qc_idx;
	int retiring = 0;
	unsigned long iflags;
	struct sdebug_queue *sqp;
	struct sdebug_queued_cmd *sqcp;
	struct scsi_cmnd *scp;
	struct sdebug_dev_info *devip;

	if (unlikely(aborted))
		sd_dp->aborted = false;
	qc_idx = sd_dp->qc_idx;
	sqp = sdebug_q_arr + sd_dp->sqa_idx;
	if (sdebug_statistics) {
		atomic_inc(&sdebug_completions);
		if (raw_smp_processor_id() != sd_dp->issuing_cpu)
			atomic_inc(&sdebug_miss_cpus);
	}
	if (unlikely((qc_idx < 0) || (qc_idx >= SDEBUG_CANQUEUE))) {
		pr_err("wild qc_idx=%d\n", qc_idx);
		return;
	}
	spin_lock_irqsave(&sqp->qc_lock, iflags);
	sd_dp->defer_t = SDEB_DEFER_NONE;
	sqcp = &sqp->qc_arr[qc_idx];
	scp = sqcp->a_cmnd;
	if (unlikely(scp == NULL)) {
		spin_unlock_irqrestore(&sqp->qc_lock, iflags);
		pr_err("scp is NULL, sqa_idx=%d, qc_idx=%d, hc_idx=%d\n",
		       sd_dp->sqa_idx, qc_idx, sd_dp->hc_idx);
		return;
	}
	devip = (struct sdebug_dev_info *)scp->device->hostdata;
	if (likely(devip))
		atomic_dec(&devip->num_in_q);
	else
		pr_err("devip=NULL\n");
	if (unlikely(atomic_read(&retired_max_queue) > 0))
		retiring = 1;

	sqcp->a_cmnd = NULL;
	if (unlikely(!test_and_clear_bit(qc_idx, sqp->in_use_bm))) {
		spin_unlock_irqrestore(&sqp->qc_lock, iflags);
		pr_err("Unexpected completion\n");
		return;
	}

	if (unlikely(retiring)) {	/* user has reduced max_queue */
		int k, retval;

		retval = atomic_read(&retired_max_queue);
		if (qc_idx >= retval) {
			spin_unlock_irqrestore(&sqp->qc_lock, iflags);
			pr_err("index %d too large\n", retval);
			return;
		}
		k = find_last_bit(sqp->in_use_bm, retval);
		if ((k < sdebug_max_queue) || (k == retval))
			atomic_set(&retired_max_queue, 0);
		else
			atomic_set(&retired_max_queue, k + 1);
	}
	spin_unlock_irqrestore(&sqp->qc_lock, iflags);
	if (unlikely(aborted)) {
		if (sdebug_verbose)
			pr_info("bypassing scsi_done() due to aborted cmd\n");
		return;
	}
	scsi_done(scp); /* callback to mid level */
}

/* When high resolution timer goes off this function is called. */
static enum hrtimer_restart sdebug_q_cmd_hrt_complete(struct hrtimer *timer)
{
	struct sdebug_defer *sd_dp = container_of(timer, struct sdebug_defer,
						  hrt);
	sdebug_q_cmd_complete(sd_dp);
	return HRTIMER_NORESTART;
}

/* When work queue schedules work, it calls this function. */
static void sdebug_q_cmd_wq_complete(struct work_struct *work)
{
	struct sdebug_defer *sd_dp = container_of(work, struct sdebug_defer,
						  ew.work);
	sdebug_q_cmd_complete(sd_dp);
}

static bool got_shared_uuid;
static uuid_t shared_uuid;

static int sdebug_device_create_zones(struct sdebug_dev_info *devip)
{
	struct sdeb_zone_state *zsp;
	sector_t capacity = get_sdebug_capacity();
	sector_t zstart = 0;
	unsigned int i;

	/*
	 * Set the zone size: if sdeb_zbc_zone_size_mb is not set, figure out
	 * a zone size allowing for at least 4 zones on the device. Otherwise,
	 * use the specified zone size checking that at least 2 zones can be
	 * created for the device.
	 */
	if (!sdeb_zbc_zone_size_mb) {
		devip->zsize = (DEF_ZBC_ZONE_SIZE_MB * SZ_1M)
			>> ilog2(sdebug_sector_size);
		while (capacity < devip->zsize << 2 && devip->zsize >= 2)
			devip->zsize >>= 1;
		if (devip->zsize < 2) {
			pr_err("Device capacity too small\n");
			return -EINVAL;
		}
	} else {
		if (!is_power_of_2(sdeb_zbc_zone_size_mb)) {
			pr_err("Zone size is not a power of 2\n");
			return -EINVAL;
		}
		devip->zsize = (sdeb_zbc_zone_size_mb * SZ_1M)
			>> ilog2(sdebug_sector_size);
		if (devip->zsize >= capacity) {
			pr_err("Zone size too large for device capacity\n");
			return -EINVAL;
		}
	}

	devip->zsize_shift = ilog2(devip->zsize);
	devip->nr_zones = (capacity + devip->zsize - 1) >> devip->zsize_shift;

	if (sdeb_zbc_nr_conv >= devip->nr_zones) {
		pr_err("Number of conventional zones too large\n");
		return -EINVAL;
	}
	devip->nr_conv_zones = sdeb_zbc_nr_conv;

	if (devip->zmodel == BLK_ZONED_HM) {
		/* zbc_max_open_zones can be 0, meaning "not reported" */
		if (sdeb_zbc_max_open >= devip->nr_zones - 1)
			devip->max_open = (devip->nr_zones - 1) / 2;
		else
			devip->max_open = sdeb_zbc_max_open;
	}

	devip->zstate = kcalloc(devip->nr_zones,
				sizeof(struct sdeb_zone_state), GFP_KERNEL);
	if (!devip->zstate)
		return -ENOMEM;

	for (i = 0; i < devip->nr_zones; i++) {
		zsp = &devip->zstate[i];

		zsp->z_start = zstart;

		if (i < devip->nr_conv_zones) {
			zsp->z_type = ZBC_ZONE_TYPE_CNV;
			zsp->z_cond = ZBC_NOT_WRITE_POINTER;
			zsp->z_wp = (sector_t)-1;
		} else {
			if (devip->zmodel == BLK_ZONED_HM)
				zsp->z_type = ZBC_ZONE_TYPE_SWR;
			else
				zsp->z_type = ZBC_ZONE_TYPE_SWP;
			zsp->z_cond = ZC1_EMPTY;
			zsp->z_wp = zsp->z_start;
		}

		if (zsp->z_start + devip->zsize < capacity)
			zsp->z_size = devip->zsize;
		else
			zsp->z_size = capacity - zsp->z_start;

		zstart += zsp->z_size;
	}

	return 0;
}

static struct sdebug_dev_info *sdebug_device_create(
			struct sdebug_host_info *sdbg_host, gfp_t flags)
{
	struct sdebug_dev_info *devip;

	devip = kzalloc(sizeof(*devip), flags);
	if (devip) {
		if (sdebug_uuid_ctl == 1)
			uuid_gen(&devip->lu_name);
		else if (sdebug_uuid_ctl == 2) {
			if (got_shared_uuid)
				devip->lu_name = shared_uuid;
			else {
				uuid_gen(&shared_uuid);
				got_shared_uuid = true;
				devip->lu_name = shared_uuid;
			}
		}
		devip->sdbg_host = sdbg_host;
		if (sdeb_zbc_in_use) {
			devip->zmodel = sdeb_zbc_model;
			if (sdebug_device_create_zones(devip)) {
				kfree(devip);
				return NULL;
			}
		} else {
			devip->zmodel = BLK_ZONED_NONE;
		}
		devip->sdbg_host = sdbg_host;
		devip->create_ts = ktime_get_boottime();
		atomic_set(&devip->stopped, (sdeb_tur_ms_to_ready > 0 ? 2 : 0));
		list_add_tail(&devip->dev_list, &sdbg_host->dev_info_list);
	}
	return devip;
}

static struct sdebug_dev_info *find_build_dev_info(struct scsi_device *sdev)
{
	struct sdebug_host_info *sdbg_host;
	struct sdebug_dev_info *open_devip = NULL;
	struct sdebug_dev_info *devip;

	sdbg_host = *(struct sdebug_host_info **)shost_priv(sdev->host);
	if (!sdbg_host) {
		pr_err("Host info NULL\n");
		return NULL;
	}

	list_for_each_entry(devip, &sdbg_host->dev_info_list, dev_list) {
		if ((devip->used) && (devip->channel == sdev->channel) &&
		    (devip->target == sdev->id) &&
		    (devip->lun == sdev->lun))
			return devip;
		else {
			if ((!devip->used) && (!open_devip))
				open_devip = devip;
		}
	}
	if (!open_devip) { /* try and make a new one */
		open_devip = sdebug_device_create(sdbg_host, GFP_ATOMIC);
		if (!open_devip) {
			pr_err("out of memory at line %d\n", __LINE__);
			return NULL;
		}
	}

	open_devip->channel = sdev->channel;
	open_devip->target = sdev->id;
	open_devip->lun = sdev->lun;
	open_devip->sdbg_host = sdbg_host;
	atomic_set(&open_devip->num_in_q, 0);
	set_bit(SDEBUG_UA_POR, open_devip->uas_bm);
	open_devip->used = true;
	return open_devip;
}

static int scsi_debug_slave_alloc(struct scsi_device *sdp)
{
	if (sdebug_verbose)
		pr_info("slave_alloc <%u %u %u %llu>\n",
		       sdp->host->host_no, sdp->channel, sdp->id, sdp->lun);
	return 0;
}

static int scsi_debug_slave_configure(struct scsi_device *sdp)
{
	struct sdebug_dev_info *devip =
			(struct sdebug_dev_info *)sdp->hostdata;

	if (sdebug_verbose)
		pr_info("slave_configure <%u %u %u %llu>\n",
		       sdp->host->host_no, sdp->channel, sdp->id, sdp->lun);
	if (sdp->host->max_cmd_len != SDEBUG_MAX_CMD_LEN)
		sdp->host->max_cmd_len = SDEBUG_MAX_CMD_LEN;
	if (devip == NULL) {
		devip = find_build_dev_info(sdp);
		if (devip == NULL)
			return 1;  /* no resources, will be marked offline */
	}
	sdp->hostdata = devip;
	if (sdebug_no_uld)
		sdp->no_uld_attach = 1;
	config_cdb_len(sdp);
	return 0;
}

static void scsi_debug_slave_destroy(struct scsi_device *sdp)
{
	struct sdebug_dev_info *devip =
		(struct sdebug_dev_info *)sdp->hostdata;

	if (sdebug_verbose)
		pr_info("slave_destroy <%u %u %u %llu>\n",
		       sdp->host->host_no, sdp->channel, sdp->id, sdp->lun);
	if (devip) {
		/* make this slot available for re-use */
		devip->used = false;
		sdp->hostdata = NULL;
	}
}

static void stop_qc_helper(struct sdebug_defer *sd_dp,
			   enum sdeb_defer_type defer_t)
{
	if (!sd_dp)
		return;
	if (defer_t == SDEB_DEFER_HRT)
		hrtimer_cancel(&sd_dp->hrt);
	else if (defer_t == SDEB_DEFER_WQ)
		cancel_work_sync(&sd_dp->ew.work);
}

/* If @cmnd found deletes its timer or work queue and returns true; else
   returns false */
static bool stop_queued_cmnd(struct scsi_cmnd *cmnd)
{
	unsigned long iflags;
	int j, k, qmax, r_qmax;
	enum sdeb_defer_type l_defer_t;
	struct sdebug_queue *sqp;
	struct sdebug_queued_cmd *sqcp;
	struct sdebug_dev_info *devip;
	struct sdebug_defer *sd_dp;

	for (j = 0, sqp = sdebug_q_arr; j < submit_queues; ++j, ++sqp) {
		spin_lock_irqsave(&sqp->qc_lock, iflags);
		qmax = sdebug_max_queue;
		r_qmax = atomic_read(&retired_max_queue);
		if (r_qmax > qmax)
			qmax = r_qmax;
		for (k = 0; k < qmax; ++k) {
			if (test_bit(k, sqp->in_use_bm)) {
				sqcp = &sqp->qc_arr[k];
				if (cmnd != sqcp->a_cmnd)
					continue;
				/* found */
				devip = (struct sdebug_dev_info *)
						cmnd->device->hostdata;
				if (devip)
					atomic_dec(&devip->num_in_q);
				sqcp->a_cmnd = NULL;
				sd_dp = sqcp->sd_dp;
				if (sd_dp) {
					l_defer_t = sd_dp->defer_t;
					sd_dp->defer_t = SDEB_DEFER_NONE;
				} else
					l_defer_t = SDEB_DEFER_NONE;
				spin_unlock_irqrestore(&sqp->qc_lock, iflags);
				stop_qc_helper(sd_dp, l_defer_t);
				clear_bit(k, sqp->in_use_bm);
				return true;
			}
		}
		spin_unlock_irqrestore(&sqp->qc_lock, iflags);
	}
	return false;
}

/* Deletes (stops) timers or work queues of all queued commands */
static void stop_all_queued(void)
{
	unsigned long iflags;
	int j, k;
	enum sdeb_defer_type l_defer_t;
	struct sdebug_queue *sqp;
	struct sdebug_queued_cmd *sqcp;
	struct sdebug_dev_info *devip;
	struct sdebug_defer *sd_dp;

	for (j = 0, sqp = sdebug_q_arr; j < submit_queues; ++j, ++sqp) {
		spin_lock_irqsave(&sqp->qc_lock, iflags);
		for (k = 0; k < SDEBUG_CANQUEUE; ++k) {
			if (test_bit(k, sqp->in_use_bm)) {
				sqcp = &sqp->qc_arr[k];
				if (sqcp->a_cmnd == NULL)
					continue;
				devip = (struct sdebug_dev_info *)
					sqcp->a_cmnd->device->hostdata;
				if (devip)
					atomic_dec(&devip->num_in_q);
				sqcp->a_cmnd = NULL;
				sd_dp = sqcp->sd_dp;
				if (sd_dp) {
					l_defer_t = sd_dp->defer_t;
					sd_dp->defer_t = SDEB_DEFER_NONE;
				} else
					l_defer_t = SDEB_DEFER_NONE;
				spin_unlock_irqrestore(&sqp->qc_lock, iflags);
				stop_qc_helper(sd_dp, l_defer_t);
				clear_bit(k, sqp->in_use_bm);
				spin_lock_irqsave(&sqp->qc_lock, iflags);
			}
		}
		spin_unlock_irqrestore(&sqp->qc_lock, iflags);
	}
}

/* Free queued command memory on heap */
static void free_all_queued(void)
{
	int j, k;
	struct sdebug_queue *sqp;
	struct sdebug_queued_cmd *sqcp;

	for (j = 0, sqp = sdebug_q_arr; j < submit_queues; ++j, ++sqp) {
		for (k = 0; k < SDEBUG_CANQUEUE; ++k) {
			sqcp = &sqp->qc_arr[k];
			kfree(sqcp->sd_dp);
			sqcp->sd_dp = NULL;
		}
	}
}

static int scsi_debug_abort(struct scsi_cmnd *SCpnt)
{
	bool ok;

	++num_aborts;
	if (SCpnt) {
		ok = stop_queued_cmnd(SCpnt);
		if (SCpnt->device && (SDEBUG_OPT_ALL_NOISE & sdebug_opts))
			sdev_printk(KERN_INFO, SCpnt->device,
				    "%s: command%s found\n", __func__,
				    ok ? "" : " not");
	}
	return SUCCESS;
}

static int scsi_debug_device_reset(struct scsi_cmnd *SCpnt)
{
	++num_dev_resets;
	if (SCpnt && SCpnt->device) {
		struct scsi_device *sdp = SCpnt->device;
		struct sdebug_dev_info *devip =
				(struct sdebug_dev_info *)sdp->hostdata;

		if (SDEBUG_OPT_ALL_NOISE & sdebug_opts)
			sdev_printk(KERN_INFO, sdp, "%s\n", __func__);
		if (devip)
			set_bit(SDEBUG_UA_POR, devip->uas_bm);
	}
	return SUCCESS;
}

static int scsi_debug_target_reset(struct scsi_cmnd *SCpnt)
{
	struct sdebug_host_info *sdbg_host;
	struct sdebug_dev_info *devip;
	struct scsi_device *sdp;
	struct Scsi_Host *hp;
	int k = 0;

	++num_target_resets;
	if (!SCpnt)
		goto lie;
	sdp = SCpnt->device;
	if (!sdp)
		goto lie;
	if (SDEBUG_OPT_ALL_NOISE & sdebug_opts)
		sdev_printk(KERN_INFO, sdp, "%s\n", __func__);
	hp = sdp->host;
	if (!hp)
		goto lie;
	sdbg_host = *(struct sdebug_host_info **)shost_priv(hp);
	if (sdbg_host) {
		list_for_each_entry(devip,
				    &sdbg_host->dev_info_list,
				    dev_list)
			if (devip->target == sdp->id) {
				set_bit(SDEBUG_UA_BUS_RESET, devip->uas_bm);
				++k;
			}
	}
	if (SDEBUG_OPT_RESET_NOISE & sdebug_opts)
		sdev_printk(KERN_INFO, sdp,
			    "%s: %d device(s) found in target\n", __func__, k);
lie:
	return SUCCESS;
}

static int scsi_debug_bus_reset(struct scsi_cmnd *SCpnt)
{
	struct sdebug_host_info *sdbg_host;
	struct sdebug_dev_info *devip;
	struct scsi_device *sdp;
	struct Scsi_Host *hp;
	int k = 0;

	++num_bus_resets;
	if (!(SCpnt && SCpnt->device))
		goto lie;
	sdp = SCpnt->device;
	if (SDEBUG_OPT_ALL_NOISE & sdebug_opts)
		sdev_printk(KERN_INFO, sdp, "%s\n", __func__);
	hp = sdp->host;
	if (hp) {
		sdbg_host = *(struct sdebug_host_info **)shost_priv(hp);
		if (sdbg_host) {
			list_for_each_entry(devip,
					    &sdbg_host->dev_info_list,
					    dev_list) {
				set_bit(SDEBUG_UA_BUS_RESET, devip->uas_bm);
				++k;
			}
		}
	}
	if (SDEBUG_OPT_RESET_NOISE & sdebug_opts)
		sdev_printk(KERN_INFO, sdp,
			    "%s: %d device(s) found in host\n", __func__, k);
lie:
	return SUCCESS;
}

static int scsi_debug_host_reset(struct scsi_cmnd *SCpnt)
{
	struct sdebug_host_info *sdbg_host;
	struct sdebug_dev_info *devip;
	int k = 0;

	++num_host_resets;
	if ((SCpnt->device) && (SDEBUG_OPT_ALL_NOISE & sdebug_opts))
		sdev_printk(KERN_INFO, SCpnt->device, "%s\n", __func__);
	spin_lock(&sdebug_host_list_lock);
	list_for_each_entry(sdbg_host, &sdebug_host_list, host_list) {
		list_for_each_entry(devip, &sdbg_host->dev_info_list,
				    dev_list) {
			set_bit(SDEBUG_UA_BUS_RESET, devip->uas_bm);
			++k;
		}
	}
	spin_unlock(&sdebug_host_list_lock);
	stop_all_queued();
	if (SDEBUG_OPT_RESET_NOISE & sdebug_opts)
		sdev_printk(KERN_INFO, SCpnt->device,
			    "%s: %d device(s) found\n", __func__, k);
	return SUCCESS;
}

static void sdebug_build_parts(unsigned char *ramp, unsigned long store_size)
{
	struct msdos_partition *pp;
	int starts[SDEBUG_MAX_PARTS + 2], max_part_secs;
	int sectors_per_part, num_sectors, k;
	int heads_by_sects, start_sec, end_sec;

	/* assume partition table already zeroed */
	if ((sdebug_num_parts < 1) || (store_size < 1048576))
		return;
	if (sdebug_num_parts > SDEBUG_MAX_PARTS) {
		sdebug_num_parts = SDEBUG_MAX_PARTS;
		pr_warn("reducing partitions to %d\n", SDEBUG_MAX_PARTS);
	}
	num_sectors = (int)get_sdebug_capacity();
	sectors_per_part = (num_sectors - sdebug_sectors_per)
			   / sdebug_num_parts;
	heads_by_sects = sdebug_heads * sdebug_sectors_per;
	starts[0] = sdebug_sectors_per;
	max_part_secs = sectors_per_part;
	for (k = 1; k < sdebug_num_parts; ++k) {
		starts[k] = ((k * sectors_per_part) / heads_by_sects)
			    * heads_by_sects;
		if (starts[k] - starts[k - 1] < max_part_secs)
			max_part_secs = starts[k] - starts[k - 1];
	}
	starts[sdebug_num_parts] = num_sectors;
	starts[sdebug_num_parts + 1] = 0;

	ramp[510] = 0x55;	/* magic partition markings */
	ramp[511] = 0xAA;
	pp = (struct msdos_partition *)(ramp + 0x1be);
	for (k = 0; starts[k + 1]; ++k, ++pp) {
		start_sec = starts[k];
		end_sec = starts[k] + max_part_secs - 1;
		pp->boot_ind = 0;

		pp->cyl = start_sec / heads_by_sects;
		pp->head = (start_sec - (pp->cyl * heads_by_sects))
			   / sdebug_sectors_per;
		pp->sector = (start_sec % sdebug_sectors_per) + 1;

		pp->end_cyl = end_sec / heads_by_sects;
		pp->end_head = (end_sec - (pp->end_cyl * heads_by_sects))
			       / sdebug_sectors_per;
		pp->end_sector = (end_sec % sdebug_sectors_per) + 1;

		pp->start_sect = cpu_to_le32(start_sec);
		pp->nr_sects = cpu_to_le32(end_sec - start_sec + 1);
		pp->sys_ind = 0x83;	/* plain Linux partition */
	}
}

static void block_unblock_all_queues(bool block)
{
	int j;
	struct sdebug_queue *sqp;

	for (j = 0, sqp = sdebug_q_arr; j < submit_queues; ++j, ++sqp)
		atomic_set(&sqp->blocked, (int)block);
}

/* Adjust (by rounding down) the sdebug_cmnd_count so abs(every_nth)-1
 * commands will be processed normally before triggers occur.
 */
static void tweak_cmnd_count(void)
{
	int count, modulo;

	modulo = abs(sdebug_every_nth);
	if (modulo < 2)
		return;
	block_unblock_all_queues(true);
	count = atomic_read(&sdebug_cmnd_count);
	atomic_set(&sdebug_cmnd_count, (count / modulo) * modulo);
	block_unblock_all_queues(false);
}

static void clear_queue_stats(void)
{
	atomic_set(&sdebug_cmnd_count, 0);
	atomic_set(&sdebug_completions, 0);
	atomic_set(&sdebug_miss_cpus, 0);
	atomic_set(&sdebug_a_tsf, 0);
}

static bool inject_on_this_cmd(void)
{
	if (sdebug_every_nth == 0)
		return false;
	return (atomic_read(&sdebug_cmnd_count) % abs(sdebug_every_nth)) == 0;
}

#define INCLUSIVE_TIMING_MAX_NS 1000000		/* 1 millisecond */

/* Complete the processing of the thread that queued a SCSI command to this
 * driver. It either completes the command by calling cmnd_done() or
 * schedules a hr timer or work queue then returns 0. Returns
 * SCSI_MLQUEUE_HOST_BUSY if temporarily out of resources.
 */
static int schedule_resp(struct scsi_cmnd *cmnd, struct sdebug_dev_info *devip,
			 int scsi_result,
			 int (*pfp)(struct scsi_cmnd *,
				    struct sdebug_dev_info *),
			 int delta_jiff, int ndelay)
{
	bool new_sd_dp;
	bool inject = false;
<<<<<<< HEAD
	bool hipri = scsi_cmd_to_rq(cmnd)->cmd_flags & REQ_HIPRI;
=======
	bool polled = scsi_cmd_to_rq(cmnd)->cmd_flags & REQ_POLLED;
>>>>>>> df0cc57e
	int k, num_in_q, qdepth;
	unsigned long iflags;
	u64 ns_from_boot = 0;
	struct sdebug_queue *sqp;
	struct sdebug_queued_cmd *sqcp;
	struct scsi_device *sdp;
	struct sdebug_defer *sd_dp;

	if (unlikely(devip == NULL)) {
		if (scsi_result == 0)
			scsi_result = DID_NO_CONNECT << 16;
		goto respond_in_thread;
	}
	sdp = cmnd->device;

	if (delta_jiff == 0)
		goto respond_in_thread;

	sqp = get_queue(cmnd);
	spin_lock_irqsave(&sqp->qc_lock, iflags);
	if (unlikely(atomic_read(&sqp->blocked))) {
		spin_unlock_irqrestore(&sqp->qc_lock, iflags);
		return SCSI_MLQUEUE_HOST_BUSY;
	}
	num_in_q = atomic_read(&devip->num_in_q);
	qdepth = cmnd->device->queue_depth;
	if (unlikely((qdepth > 0) && (num_in_q >= qdepth))) {
		if (scsi_result) {
			spin_unlock_irqrestore(&sqp->qc_lock, iflags);
			goto respond_in_thread;
		} else
			scsi_result = device_qfull_result;
	} else if (unlikely(sdebug_every_nth &&
			    (SDEBUG_OPT_RARE_TSF & sdebug_opts) &&
			    (scsi_result == 0))) {
		if ((num_in_q == (qdepth - 1)) &&
		    (atomic_inc_return(&sdebug_a_tsf) >=
		     abs(sdebug_every_nth))) {
			atomic_set(&sdebug_a_tsf, 0);
			inject = true;
			scsi_result = device_qfull_result;
		}
	}

	k = find_first_zero_bit(sqp->in_use_bm, sdebug_max_queue);
	if (unlikely(k >= sdebug_max_queue)) {
		spin_unlock_irqrestore(&sqp->qc_lock, iflags);
		if (scsi_result)
			goto respond_in_thread;
		else if (SDEBUG_OPT_ALL_TSF & sdebug_opts)
			scsi_result = device_qfull_result;
		if (SDEBUG_OPT_Q_NOISE & sdebug_opts)
			sdev_printk(KERN_INFO, sdp,
				    "%s: max_queue=%d exceeded, %s\n",
				    __func__, sdebug_max_queue,
				    (scsi_result ?  "status: TASK SET FULL" :
						    "report: host busy"));
		if (scsi_result)
			goto respond_in_thread;
		else
			return SCSI_MLQUEUE_HOST_BUSY;
	}
	set_bit(k, sqp->in_use_bm);
	atomic_inc(&devip->num_in_q);
	sqcp = &sqp->qc_arr[k];
	sqcp->a_cmnd = cmnd;
	cmnd->host_scribble = (unsigned char *)sqcp;
	sd_dp = sqcp->sd_dp;
	spin_unlock_irqrestore(&sqp->qc_lock, iflags);

	if (!sd_dp) {
		sd_dp = kzalloc(sizeof(*sd_dp), GFP_ATOMIC);
		if (!sd_dp) {
			atomic_dec(&devip->num_in_q);
			clear_bit(k, sqp->in_use_bm);
			return SCSI_MLQUEUE_HOST_BUSY;
		}
		new_sd_dp = true;
	} else {
		new_sd_dp = false;
	}

	/* Set the hostwide tag */
	if (sdebug_host_max_queue)
		sd_dp->hc_idx = get_tag(cmnd);

	if (polled)
		ns_from_boot = ktime_get_boottime_ns();

	/* one of the resp_*() response functions is called here */
	cmnd->result = pfp ? pfp(cmnd, devip) : 0;
	if (cmnd->result & SDEG_RES_IMMED_MASK) {
		cmnd->result &= ~SDEG_RES_IMMED_MASK;
		delta_jiff = ndelay = 0;
	}
	if (cmnd->result == 0 && scsi_result != 0)
		cmnd->result = scsi_result;
	if (cmnd->result == 0 && unlikely(sdebug_opts & SDEBUG_OPT_TRANSPORT_ERR)) {
		if (atomic_read(&sdeb_inject_pending)) {
			mk_sense_buffer(cmnd, ABORTED_COMMAND, TRANSPORT_PROBLEM, ACK_NAK_TO);
			atomic_set(&sdeb_inject_pending, 0);
			cmnd->result = check_condition_result;
		}
	}

	if (unlikely(sdebug_verbose && cmnd->result))
		sdev_printk(KERN_INFO, sdp, "%s: non-zero result=0x%x\n",
			    __func__, cmnd->result);

	if (delta_jiff > 0 || ndelay > 0) {
		ktime_t kt;

		if (delta_jiff > 0) {
			u64 ns = jiffies_to_nsecs(delta_jiff);

			if (sdebug_random && ns < U32_MAX) {
				ns = prandom_u32_max((u32)ns);
			} else if (sdebug_random) {
				ns >>= 12;	/* scale to 4 usec precision */
				if (ns < U32_MAX)	/* over 4 hours max */
					ns = prandom_u32_max((u32)ns);
				ns <<= 12;
			}
			kt = ns_to_ktime(ns);
		} else {	/* ndelay has a 4.2 second max */
			kt = sdebug_random ? prandom_u32_max((u32)ndelay) :
					     (u32)ndelay;
			if (ndelay < INCLUSIVE_TIMING_MAX_NS) {
				u64 d = ktime_get_boottime_ns() - ns_from_boot;

				if (kt <= d) {	/* elapsed duration >= kt */
					spin_lock_irqsave(&sqp->qc_lock, iflags);
					sqcp->a_cmnd = NULL;
					atomic_dec(&devip->num_in_q);
					clear_bit(k, sqp->in_use_bm);
					spin_unlock_irqrestore(&sqp->qc_lock, iflags);
					if (new_sd_dp)
						kfree(sd_dp);
					/* call scsi_done() from this thread */
					scsi_done(cmnd);
					return 0;
				}
				/* otherwise reduce kt by elapsed time */
				kt -= d;
			}
		}
		if (polled) {
			sd_dp->cmpl_ts = ktime_add(ns_to_ktime(ns_from_boot), kt);
			spin_lock_irqsave(&sqp->qc_lock, iflags);
			if (!sd_dp->init_poll) {
				sd_dp->init_poll = true;
				sqcp->sd_dp = sd_dp;
				sd_dp->sqa_idx = sqp - sdebug_q_arr;
				sd_dp->qc_idx = k;
			}
			sd_dp->defer_t = SDEB_DEFER_POLL;
			spin_unlock_irqrestore(&sqp->qc_lock, iflags);
		} else {
			if (!sd_dp->init_hrt) {
				sd_dp->init_hrt = true;
				sqcp->sd_dp = sd_dp;
				hrtimer_init(&sd_dp->hrt, CLOCK_MONOTONIC,
					     HRTIMER_MODE_REL_PINNED);
				sd_dp->hrt.function = sdebug_q_cmd_hrt_complete;
				sd_dp->sqa_idx = sqp - sdebug_q_arr;
				sd_dp->qc_idx = k;
			}
			sd_dp->defer_t = SDEB_DEFER_HRT;
			/* schedule the invocation of scsi_done() for a later time */
			hrtimer_start(&sd_dp->hrt, kt, HRTIMER_MODE_REL_PINNED);
		}
		if (sdebug_statistics)
			sd_dp->issuing_cpu = raw_smp_processor_id();
	} else {	/* jdelay < 0, use work queue */
		if (unlikely((sdebug_opts & SDEBUG_OPT_CMD_ABORT) &&
			     atomic_read(&sdeb_inject_pending)))
			sd_dp->aborted = true;
		if (polled) {
			sd_dp->cmpl_ts = ns_to_ktime(ns_from_boot);
			spin_lock_irqsave(&sqp->qc_lock, iflags);
			if (!sd_dp->init_poll) {
				sd_dp->init_poll = true;
				sqcp->sd_dp = sd_dp;
				sd_dp->sqa_idx = sqp - sdebug_q_arr;
				sd_dp->qc_idx = k;
			}
			sd_dp->defer_t = SDEB_DEFER_POLL;
			spin_unlock_irqrestore(&sqp->qc_lock, iflags);
		} else {
			if (!sd_dp->init_wq) {
				sd_dp->init_wq = true;
				sqcp->sd_dp = sd_dp;
				sd_dp->sqa_idx = sqp - sdebug_q_arr;
				sd_dp->qc_idx = k;
				INIT_WORK(&sd_dp->ew.work, sdebug_q_cmd_wq_complete);
			}
			sd_dp->defer_t = SDEB_DEFER_WQ;
			schedule_work(&sd_dp->ew.work);
		}
		if (sdebug_statistics)
			sd_dp->issuing_cpu = raw_smp_processor_id();
		if (unlikely(sd_dp->aborted)) {
			sdev_printk(KERN_INFO, sdp, "abort request tag %d\n",
				    scsi_cmd_to_rq(cmnd)->tag);
			blk_abort_request(scsi_cmd_to_rq(cmnd));
			atomic_set(&sdeb_inject_pending, 0);
			sd_dp->aborted = false;
		}
	}
	if (unlikely((SDEBUG_OPT_Q_NOISE & sdebug_opts) && scsi_result == device_qfull_result))
		sdev_printk(KERN_INFO, sdp, "%s: num_in_q=%d +1, %s%s\n", __func__,
			    num_in_q, (inject ? "<inject> " : ""), "status: TASK SET FULL");
	return 0;

respond_in_thread:	/* call back to mid-layer using invocation thread */
	cmnd->result = pfp != NULL ? pfp(cmnd, devip) : 0;
	cmnd->result &= ~SDEG_RES_IMMED_MASK;
	if (cmnd->result == 0 && scsi_result != 0)
		cmnd->result = scsi_result;
	scsi_done(cmnd);
	return 0;
}

/* Note: The following macros create attribute files in the
   /sys/module/scsi_debug/parameters directory. Unfortunately this
   driver is unaware of a change and cannot trigger auxiliary actions
   as it can when the corresponding attribute in the
   /sys/bus/pseudo/drivers/scsi_debug directory is changed.
 */
module_param_named(add_host, sdebug_add_host, int, S_IRUGO | S_IWUSR);
module_param_named(ato, sdebug_ato, int, S_IRUGO);
module_param_named(cdb_len, sdebug_cdb_len, int, 0644);
module_param_named(clustering, sdebug_clustering, bool, S_IRUGO | S_IWUSR);
module_param_named(delay, sdebug_jdelay, int, S_IRUGO | S_IWUSR);
module_param_named(dev_size_mb, sdebug_dev_size_mb, int, S_IRUGO);
module_param_named(dif, sdebug_dif, int, S_IRUGO);
module_param_named(dix, sdebug_dix, int, S_IRUGO);
module_param_named(dsense, sdebug_dsense, int, S_IRUGO | S_IWUSR);
module_param_named(every_nth, sdebug_every_nth, int, S_IRUGO | S_IWUSR);
module_param_named(fake_rw, sdebug_fake_rw, int, S_IRUGO | S_IWUSR);
module_param_named(guard, sdebug_guard, uint, S_IRUGO);
module_param_named(host_lock, sdebug_host_lock, bool, S_IRUGO | S_IWUSR);
module_param_named(host_max_queue, sdebug_host_max_queue, int, S_IRUGO);
module_param_string(inq_product, sdebug_inq_product_id,
		    sizeof(sdebug_inq_product_id), S_IRUGO | S_IWUSR);
module_param_string(inq_rev, sdebug_inq_product_rev,
		    sizeof(sdebug_inq_product_rev), S_IRUGO | S_IWUSR);
module_param_string(inq_vendor, sdebug_inq_vendor_id,
		    sizeof(sdebug_inq_vendor_id), S_IRUGO | S_IWUSR);
module_param_named(lbprz, sdebug_lbprz, int, S_IRUGO);
module_param_named(lbpu, sdebug_lbpu, int, S_IRUGO);
module_param_named(lbpws, sdebug_lbpws, int, S_IRUGO);
module_param_named(lbpws10, sdebug_lbpws10, int, S_IRUGO);
module_param_named(lowest_aligned, sdebug_lowest_aligned, int, S_IRUGO);
module_param_named(lun_format, sdebug_lun_am_i, int, S_IRUGO | S_IWUSR);
module_param_named(max_luns, sdebug_max_luns, int, S_IRUGO | S_IWUSR);
module_param_named(max_queue, sdebug_max_queue, int, S_IRUGO | S_IWUSR);
module_param_named(medium_error_count, sdebug_medium_error_count, int,
		   S_IRUGO | S_IWUSR);
module_param_named(medium_error_start, sdebug_medium_error_start, int,
		   S_IRUGO | S_IWUSR);
module_param_named(ndelay, sdebug_ndelay, int, S_IRUGO | S_IWUSR);
module_param_named(no_lun_0, sdebug_no_lun_0, int, S_IRUGO | S_IWUSR);
module_param_named(no_uld, sdebug_no_uld, int, S_IRUGO);
module_param_named(num_parts, sdebug_num_parts, int, S_IRUGO);
module_param_named(num_tgts, sdebug_num_tgts, int, S_IRUGO | S_IWUSR);
module_param_named(opt_blks, sdebug_opt_blks, int, S_IRUGO);
module_param_named(opt_xferlen_exp, sdebug_opt_xferlen_exp, int, S_IRUGO);
module_param_named(opts, sdebug_opts, int, S_IRUGO | S_IWUSR);
module_param_named(per_host_store, sdebug_per_host_store, bool,
		   S_IRUGO | S_IWUSR);
module_param_named(physblk_exp, sdebug_physblk_exp, int, S_IRUGO);
module_param_named(ptype, sdebug_ptype, int, S_IRUGO | S_IWUSR);
module_param_named(random, sdebug_random, bool, S_IRUGO | S_IWUSR);
module_param_named(removable, sdebug_removable, bool, S_IRUGO | S_IWUSR);
module_param_named(scsi_level, sdebug_scsi_level, int, S_IRUGO);
module_param_named(sector_size, sdebug_sector_size, int, S_IRUGO);
module_param_named(statistics, sdebug_statistics, bool, S_IRUGO | S_IWUSR);
module_param_named(strict, sdebug_strict, bool, S_IRUGO | S_IWUSR);
module_param_named(submit_queues, submit_queues, int, S_IRUGO);
module_param_named(poll_queues, poll_queues, int, S_IRUGO);
module_param_named(tur_ms_to_ready, sdeb_tur_ms_to_ready, int, S_IRUGO);
module_param_named(unmap_alignment, sdebug_unmap_alignment, int, S_IRUGO);
module_param_named(unmap_granularity, sdebug_unmap_granularity, int, S_IRUGO);
module_param_named(unmap_max_blocks, sdebug_unmap_max_blocks, int, S_IRUGO);
module_param_named(unmap_max_desc, sdebug_unmap_max_desc, int, S_IRUGO);
module_param_named(uuid_ctl, sdebug_uuid_ctl, int, S_IRUGO);
module_param_named(virtual_gb, sdebug_virtual_gb, int, S_IRUGO | S_IWUSR);
module_param_named(vpd_use_hostno, sdebug_vpd_use_hostno, int,
		   S_IRUGO | S_IWUSR);
module_param_named(wp, sdebug_wp, bool, S_IRUGO | S_IWUSR);
module_param_named(write_same_length, sdebug_write_same_length, int,
		   S_IRUGO | S_IWUSR);
module_param_named(zbc, sdeb_zbc_model_s, charp, S_IRUGO);
module_param_named(zone_max_open, sdeb_zbc_max_open, int, S_IRUGO);
module_param_named(zone_nr_conv, sdeb_zbc_nr_conv, int, S_IRUGO);
module_param_named(zone_size_mb, sdeb_zbc_zone_size_mb, int, S_IRUGO);

MODULE_AUTHOR("Eric Youngdale + Douglas Gilbert");
MODULE_DESCRIPTION("SCSI debug adapter driver");
MODULE_LICENSE("GPL");
MODULE_VERSION(SDEBUG_VERSION);

MODULE_PARM_DESC(add_host, "add n hosts, in sysfs if negative remove host(s) (def=1)");
MODULE_PARM_DESC(ato, "application tag ownership: 0=disk 1=host (def=1)");
MODULE_PARM_DESC(cdb_len, "suggest CDB lengths to drivers (def=10)");
MODULE_PARM_DESC(clustering, "when set enables larger transfers (def=0)");
MODULE_PARM_DESC(delay, "response delay (def=1 jiffy); 0:imm, -1,-2:tiny");
MODULE_PARM_DESC(dev_size_mb, "size in MiB of ram shared by devs(def=8)");
MODULE_PARM_DESC(dif, "data integrity field type: 0-3 (def=0)");
MODULE_PARM_DESC(dix, "data integrity extensions mask (def=0)");
MODULE_PARM_DESC(dsense, "use descriptor sense format(def=0 -> fixed)");
MODULE_PARM_DESC(every_nth, "timeout every nth command(def=0)");
MODULE_PARM_DESC(fake_rw, "fake reads/writes instead of copying (def=0)");
MODULE_PARM_DESC(guard, "protection checksum: 0=crc, 1=ip (def=0)");
MODULE_PARM_DESC(host_lock, "host_lock is ignored (def=0)");
MODULE_PARM_DESC(host_max_queue,
		 "host max # of queued cmds (0 to max(def) [max_queue fixed equal for !0])");
MODULE_PARM_DESC(inq_product, "SCSI INQUIRY product string (def=\"scsi_debug\")");
MODULE_PARM_DESC(inq_rev, "SCSI INQUIRY revision string (def=\""
		 SDEBUG_VERSION "\")");
MODULE_PARM_DESC(inq_vendor, "SCSI INQUIRY vendor string (def=\"Linux\")");
MODULE_PARM_DESC(lbprz,
		 "on read unmapped LBs return 0 when 1 (def), return 0xff when 2");
MODULE_PARM_DESC(lbpu, "enable LBP, support UNMAP command (def=0)");
MODULE_PARM_DESC(lbpws, "enable LBP, support WRITE SAME(16) with UNMAP bit (def=0)");
MODULE_PARM_DESC(lbpws10, "enable LBP, support WRITE SAME(10) with UNMAP bit (def=0)");
MODULE_PARM_DESC(lowest_aligned, "lowest aligned lba (def=0)");
MODULE_PARM_DESC(lun_format, "LUN format: 0->peripheral (def); 1 --> flat address method");
MODULE_PARM_DESC(max_luns, "number of LUNs per target to simulate(def=1)");
MODULE_PARM_DESC(max_queue, "max number of queued commands (1 to max(def))");
MODULE_PARM_DESC(medium_error_count, "count of sectors to return follow on MEDIUM error");
MODULE_PARM_DESC(medium_error_start, "starting sector number to return MEDIUM error");
MODULE_PARM_DESC(ndelay, "response delay in nanoseconds (def=0 -> ignore)");
MODULE_PARM_DESC(no_lun_0, "no LU number 0 (def=0 -> have lun 0)");
MODULE_PARM_DESC(no_uld, "stop ULD (e.g. sd driver) attaching (def=0))");
MODULE_PARM_DESC(num_parts, "number of partitions(def=0)");
MODULE_PARM_DESC(num_tgts, "number of targets per host to simulate(def=1)");
MODULE_PARM_DESC(opt_blks, "optimal transfer length in blocks (def=1024)");
MODULE_PARM_DESC(opt_xferlen_exp, "optimal transfer length granularity exponent (def=physblk_exp)");
MODULE_PARM_DESC(opts, "1->noise, 2->medium_err, 4->timeout, 8->recovered_err... (def=0)");
MODULE_PARM_DESC(per_host_store, "If set, next positive add_host will get new store (def=0)");
MODULE_PARM_DESC(physblk_exp, "physical block exponent (def=0)");
MODULE_PARM_DESC(poll_queues, "support for iouring iopoll queues (1 to max(submit_queues - 1))");
MODULE_PARM_DESC(ptype, "SCSI peripheral type(def=0[disk])");
MODULE_PARM_DESC(random, "If set, uniformly randomize command duration between 0 and delay_in_ns");
MODULE_PARM_DESC(removable, "claim to have removable media (def=0)");
MODULE_PARM_DESC(scsi_level, "SCSI level to simulate(def=7[SPC-5])");
MODULE_PARM_DESC(sector_size, "logical block size in bytes (def=512)");
MODULE_PARM_DESC(statistics, "collect statistics on commands, queues (def=0)");
MODULE_PARM_DESC(strict, "stricter checks: reserved field in cdb (def=0)");
MODULE_PARM_DESC(submit_queues, "support for block multi-queue (def=1)");
MODULE_PARM_DESC(tur_ms_to_ready, "TEST UNIT READY millisecs before initial good status (def=0)");
MODULE_PARM_DESC(unmap_alignment, "lowest aligned thin provisioning lba (def=0)");
MODULE_PARM_DESC(unmap_granularity, "thin provisioning granularity in blocks (def=1)");
MODULE_PARM_DESC(unmap_max_blocks, "max # of blocks can be unmapped in one cmd (def=0xffffffff)");
MODULE_PARM_DESC(unmap_max_desc, "max # of ranges that can be unmapped in one cmd (def=256)");
MODULE_PARM_DESC(uuid_ctl,
		 "1->use uuid for lu name, 0->don't, 2->all use same (def=0)");
MODULE_PARM_DESC(virtual_gb, "virtual gigabyte (GiB) size (def=0 -> use dev_size_mb)");
MODULE_PARM_DESC(vpd_use_hostno, "0 -> dev ids ignore hostno (def=1 -> unique dev ids)");
MODULE_PARM_DESC(wp, "Write Protect (def=0)");
MODULE_PARM_DESC(write_same_length, "Maximum blocks per WRITE SAME cmd (def=0xffff)");
MODULE_PARM_DESC(zbc, "'none' [0]; 'aware' [1]; 'managed' [2] (def=0). Can have 'host-' prefix");
MODULE_PARM_DESC(zone_max_open, "Maximum number of open zones; [0] for no limit (def=auto)");
MODULE_PARM_DESC(zone_nr_conv, "Number of conventional zones (def=1)");
MODULE_PARM_DESC(zone_size_mb, "Zone size in MiB (def=auto)");

#define SDEBUG_INFO_LEN 256
static char sdebug_info[SDEBUG_INFO_LEN];

static const char *scsi_debug_info(struct Scsi_Host *shp)
{
	int k;

	k = scnprintf(sdebug_info, SDEBUG_INFO_LEN, "%s: version %s [%s]\n",
		      my_name, SDEBUG_VERSION, sdebug_version_date);
	if (k >= (SDEBUG_INFO_LEN - 1))
		return sdebug_info;
	scnprintf(sdebug_info + k, SDEBUG_INFO_LEN - k,
		  "  dev_size_mb=%d, opts=0x%x, submit_queues=%d, %s=%d",
		  sdebug_dev_size_mb, sdebug_opts, submit_queues,
		  "statistics", (int)sdebug_statistics);
	return sdebug_info;
}

/* 'echo <val> > /proc/scsi/scsi_debug/<host_id>' writes to opts */
static int scsi_debug_write_info(struct Scsi_Host *host, char *buffer,
				 int length)
{
	char arr[16];
	int opts;
	int minLen = length > 15 ? 15 : length;

	if (!capable(CAP_SYS_ADMIN) || !capable(CAP_SYS_RAWIO))
		return -EACCES;
	memcpy(arr, buffer, minLen);
	arr[minLen] = '\0';
	if (1 != sscanf(arr, "%d", &opts))
		return -EINVAL;
	sdebug_opts = opts;
	sdebug_verbose = !!(SDEBUG_OPT_NOISE & opts);
	sdebug_any_injecting_opt = !!(SDEBUG_OPT_ALL_INJECTING & opts);
	if (sdebug_every_nth != 0)
		tweak_cmnd_count();
	return length;
}

/* Output seen with 'cat /proc/scsi/scsi_debug/<host_id>'. It will be the
 * same for each scsi_debug host (if more than one). Some of the counters
 * output are not atomics so might be inaccurate in a busy system. */
static int scsi_debug_show_info(struct seq_file *m, struct Scsi_Host *host)
{
	int f, j, l;
	struct sdebug_queue *sqp;
	struct sdebug_host_info *sdhp;

	seq_printf(m, "scsi_debug adapter driver, version %s [%s]\n",
		   SDEBUG_VERSION, sdebug_version_date);
	seq_printf(m, "num_tgts=%d, %ssize=%d MB, opts=0x%x, every_nth=%d\n",
		   sdebug_num_tgts, "shared (ram) ", sdebug_dev_size_mb,
		   sdebug_opts, sdebug_every_nth);
	seq_printf(m, "delay=%d, ndelay=%d, max_luns=%d, sector_size=%d %s\n",
		   sdebug_jdelay, sdebug_ndelay, sdebug_max_luns,
		   sdebug_sector_size, "bytes");
	seq_printf(m, "cylinders=%d, heads=%d, sectors=%d, command aborts=%d\n",
		   sdebug_cylinders_per, sdebug_heads, sdebug_sectors_per,
		   num_aborts);
	seq_printf(m, "RESETs: device=%d, target=%d, bus=%d, host=%d\n",
		   num_dev_resets, num_target_resets, num_bus_resets,
		   num_host_resets);
	seq_printf(m, "dix_reads=%d, dix_writes=%d, dif_errors=%d\n",
		   dix_reads, dix_writes, dif_errors);
	seq_printf(m, "usec_in_jiffy=%lu, statistics=%d\n", TICK_NSEC / 1000,
		   sdebug_statistics);
	seq_printf(m, "cmnd_count=%d, completions=%d, %s=%d, a_tsf=%d, mq_polls=%d\n",
		   atomic_read(&sdebug_cmnd_count),
		   atomic_read(&sdebug_completions),
		   "miss_cpus", atomic_read(&sdebug_miss_cpus),
		   atomic_read(&sdebug_a_tsf),
		   atomic_read(&sdeb_mq_poll_count));

	seq_printf(m, "submit_queues=%d\n", submit_queues);
	for (j = 0, sqp = sdebug_q_arr; j < submit_queues; ++j, ++sqp) {
		seq_printf(m, "  queue %d:\n", j);
		f = find_first_bit(sqp->in_use_bm, sdebug_max_queue);
		if (f != sdebug_max_queue) {
			l = find_last_bit(sqp->in_use_bm, sdebug_max_queue);
			seq_printf(m, "    in_use_bm BUSY: %s: %d,%d\n",
				   "first,last bits", f, l);
		}
	}

	seq_printf(m, "this host_no=%d\n", host->host_no);
	if (!xa_empty(per_store_ap)) {
		bool niu;
		int idx;
		unsigned long l_idx;
		struct sdeb_store_info *sip;

		seq_puts(m, "\nhost list:\n");
		j = 0;
		list_for_each_entry(sdhp, &sdebug_host_list, host_list) {
			idx = sdhp->si_idx;
			seq_printf(m, "  %d: host_no=%d, si_idx=%d\n", j,
				   sdhp->shost->host_no, idx);
			++j;
		}
		seq_printf(m, "\nper_store array [most_recent_idx=%d]:\n",
			   sdeb_most_recent_idx);
		j = 0;
		xa_for_each(per_store_ap, l_idx, sip) {
			niu = xa_get_mark(per_store_ap, l_idx,
					  SDEB_XA_NOT_IN_USE);
			idx = (int)l_idx;
			seq_printf(m, "  %d: idx=%d%s\n", j, idx,
				   (niu ? "  not_in_use" : ""));
			++j;
		}
	}
	return 0;
}

static ssize_t delay_show(struct device_driver *ddp, char *buf)
{
	return scnprintf(buf, PAGE_SIZE, "%d\n", sdebug_jdelay);
}
/* Returns -EBUSY if jdelay is being changed and commands are queued. The unit
 * of delay is jiffies.
 */
static ssize_t delay_store(struct device_driver *ddp, const char *buf,
			   size_t count)
{
	int jdelay, res;

	if (count > 0 && sscanf(buf, "%d", &jdelay) == 1) {
		res = count;
		if (sdebug_jdelay != jdelay) {
			int j, k;
			struct sdebug_queue *sqp;

			block_unblock_all_queues(true);
			for (j = 0, sqp = sdebug_q_arr; j < submit_queues;
			     ++j, ++sqp) {
				k = find_first_bit(sqp->in_use_bm,
						   sdebug_max_queue);
				if (k != sdebug_max_queue) {
					res = -EBUSY;   /* queued commands */
					break;
				}
			}
			if (res > 0) {
				sdebug_jdelay = jdelay;
				sdebug_ndelay = 0;
			}
			block_unblock_all_queues(false);
		}
		return res;
	}
	return -EINVAL;
}
static DRIVER_ATTR_RW(delay);

static ssize_t ndelay_show(struct device_driver *ddp, char *buf)
{
	return scnprintf(buf, PAGE_SIZE, "%d\n", sdebug_ndelay);
}
/* Returns -EBUSY if ndelay is being changed and commands are queued */
/* If > 0 and accepted then sdebug_jdelay is set to JDELAY_OVERRIDDEN */
static ssize_t ndelay_store(struct device_driver *ddp, const char *buf,
			    size_t count)
{
	int ndelay, res;

	if ((count > 0) && (1 == sscanf(buf, "%d", &ndelay)) &&
	    (ndelay >= 0) && (ndelay < (1000 * 1000 * 1000))) {
		res = count;
		if (sdebug_ndelay != ndelay) {
			int j, k;
			struct sdebug_queue *sqp;

			block_unblock_all_queues(true);
			for (j = 0, sqp = sdebug_q_arr; j < submit_queues;
			     ++j, ++sqp) {
				k = find_first_bit(sqp->in_use_bm,
						   sdebug_max_queue);
				if (k != sdebug_max_queue) {
					res = -EBUSY;   /* queued commands */
					break;
				}
			}
			if (res > 0) {
				sdebug_ndelay = ndelay;
				sdebug_jdelay = ndelay  ? JDELAY_OVERRIDDEN
							: DEF_JDELAY;
			}
			block_unblock_all_queues(false);
		}
		return res;
	}
	return -EINVAL;
}
static DRIVER_ATTR_RW(ndelay);

static ssize_t opts_show(struct device_driver *ddp, char *buf)
{
	return scnprintf(buf, PAGE_SIZE, "0x%x\n", sdebug_opts);
}

static ssize_t opts_store(struct device_driver *ddp, const char *buf,
			  size_t count)
{
	int opts;
	char work[20];

	if (sscanf(buf, "%10s", work) == 1) {
		if (strncasecmp(work, "0x", 2) == 0) {
			if (kstrtoint(work + 2, 16, &opts) == 0)
				goto opts_done;
		} else {
			if (kstrtoint(work, 10, &opts) == 0)
				goto opts_done;
		}
	}
	return -EINVAL;
opts_done:
	sdebug_opts = opts;
	sdebug_verbose = !!(SDEBUG_OPT_NOISE & opts);
	sdebug_any_injecting_opt = !!(SDEBUG_OPT_ALL_INJECTING & opts);
	tweak_cmnd_count();
	return count;
}
static DRIVER_ATTR_RW(opts);

static ssize_t ptype_show(struct device_driver *ddp, char *buf)
{
	return scnprintf(buf, PAGE_SIZE, "%d\n", sdebug_ptype);
}
static ssize_t ptype_store(struct device_driver *ddp, const char *buf,
			   size_t count)
{
	int n;

	/* Cannot change from or to TYPE_ZBC with sysfs */
	if (sdebug_ptype == TYPE_ZBC)
		return -EINVAL;

	if ((count > 0) && (1 == sscanf(buf, "%d", &n)) && (n >= 0)) {
		if (n == TYPE_ZBC)
			return -EINVAL;
		sdebug_ptype = n;
		return count;
	}
	return -EINVAL;
}
static DRIVER_ATTR_RW(ptype);

static ssize_t dsense_show(struct device_driver *ddp, char *buf)
{
	return scnprintf(buf, PAGE_SIZE, "%d\n", sdebug_dsense);
}
static ssize_t dsense_store(struct device_driver *ddp, const char *buf,
			    size_t count)
{
	int n;

	if ((count > 0) && (1 == sscanf(buf, "%d", &n)) && (n >= 0)) {
		sdebug_dsense = n;
		return count;
	}
	return -EINVAL;
}
static DRIVER_ATTR_RW(dsense);

static ssize_t fake_rw_show(struct device_driver *ddp, char *buf)
{
	return scnprintf(buf, PAGE_SIZE, "%d\n", sdebug_fake_rw);
}
static ssize_t fake_rw_store(struct device_driver *ddp, const char *buf,
			     size_t count)
{
	int n, idx;

	if ((count > 0) && (1 == sscanf(buf, "%d", &n)) && (n >= 0)) {
		bool want_store = (n == 0);
		struct sdebug_host_info *sdhp;

		n = (n > 0);
		sdebug_fake_rw = (sdebug_fake_rw > 0);
		if (sdebug_fake_rw == n)
			return count;	/* not transitioning so do nothing */

		if (want_store) {	/* 1 --> 0 transition, set up store */
			if (sdeb_first_idx < 0) {
				idx = sdebug_add_store();
				if (idx < 0)
					return idx;
			} else {
				idx = sdeb_first_idx;
				xa_clear_mark(per_store_ap, idx,
					      SDEB_XA_NOT_IN_USE);
			}
			/* make all hosts use same store */
			list_for_each_entry(sdhp, &sdebug_host_list,
					    host_list) {
				if (sdhp->si_idx != idx) {
					xa_set_mark(per_store_ap, sdhp->si_idx,
						    SDEB_XA_NOT_IN_USE);
					sdhp->si_idx = idx;
				}
			}
			sdeb_most_recent_idx = idx;
		} else {	/* 0 --> 1 transition is trigger for shrink */
			sdebug_erase_all_stores(true /* apart from first */);
		}
		sdebug_fake_rw = n;
		return count;
	}
	return -EINVAL;
}
static DRIVER_ATTR_RW(fake_rw);

static ssize_t no_lun_0_show(struct device_driver *ddp, char *buf)
{
	return scnprintf(buf, PAGE_SIZE, "%d\n", sdebug_no_lun_0);
}
static ssize_t no_lun_0_store(struct device_driver *ddp, const char *buf,
			      size_t count)
{
	int n;

	if ((count > 0) && (1 == sscanf(buf, "%d", &n)) && (n >= 0)) {
		sdebug_no_lun_0 = n;
		return count;
	}
	return -EINVAL;
}
static DRIVER_ATTR_RW(no_lun_0);

static ssize_t num_tgts_show(struct device_driver *ddp, char *buf)
{
	return scnprintf(buf, PAGE_SIZE, "%d\n", sdebug_num_tgts);
}
static ssize_t num_tgts_store(struct device_driver *ddp, const char *buf,
			      size_t count)
{
	int n;

	if ((count > 0) && (1 == sscanf(buf, "%d", &n)) && (n >= 0)) {
		sdebug_num_tgts = n;
		sdebug_max_tgts_luns();
		return count;
	}
	return -EINVAL;
}
static DRIVER_ATTR_RW(num_tgts);

static ssize_t dev_size_mb_show(struct device_driver *ddp, char *buf)
{
	return scnprintf(buf, PAGE_SIZE, "%d\n", sdebug_dev_size_mb);
}
static DRIVER_ATTR_RO(dev_size_mb);

static ssize_t per_host_store_show(struct device_driver *ddp, char *buf)
{
	return scnprintf(buf, PAGE_SIZE, "%d\n", sdebug_per_host_store);
}

static ssize_t per_host_store_store(struct device_driver *ddp, const char *buf,
				    size_t count)
{
	bool v;

	if (kstrtobool(buf, &v))
		return -EINVAL;

	sdebug_per_host_store = v;
	return count;
}
static DRIVER_ATTR_RW(per_host_store);

static ssize_t num_parts_show(struct device_driver *ddp, char *buf)
{
	return scnprintf(buf, PAGE_SIZE, "%d\n", sdebug_num_parts);
}
static DRIVER_ATTR_RO(num_parts);

static ssize_t every_nth_show(struct device_driver *ddp, char *buf)
{
	return scnprintf(buf, PAGE_SIZE, "%d\n", sdebug_every_nth);
}
static ssize_t every_nth_store(struct device_driver *ddp, const char *buf,
			       size_t count)
{
	int nth;
	char work[20];

	if (sscanf(buf, "%10s", work) == 1) {
		if (strncasecmp(work, "0x", 2) == 0) {
			if (kstrtoint(work + 2, 16, &nth) == 0)
				goto every_nth_done;
		} else {
			if (kstrtoint(work, 10, &nth) == 0)
				goto every_nth_done;
		}
	}
	return -EINVAL;

every_nth_done:
	sdebug_every_nth = nth;
	if (nth && !sdebug_statistics) {
		pr_info("every_nth needs statistics=1, set it\n");
		sdebug_statistics = true;
	}
	tweak_cmnd_count();
	return count;
}
static DRIVER_ATTR_RW(every_nth);

static ssize_t lun_format_show(struct device_driver *ddp, char *buf)
{
	return scnprintf(buf, PAGE_SIZE, "%d\n", (int)sdebug_lun_am);
}
static ssize_t lun_format_store(struct device_driver *ddp, const char *buf,
				size_t count)
{
	int n;
	bool changed;

	if (kstrtoint(buf, 0, &n))
		return -EINVAL;
	if (n >= 0) {
		if (n > (int)SAM_LUN_AM_FLAT) {
			pr_warn("only LUN address methods 0 and 1 are supported\n");
			return -EINVAL;
		}
		changed = ((int)sdebug_lun_am != n);
		sdebug_lun_am = n;
		if (changed && sdebug_scsi_level >= 5) {	/* >= SPC-3 */
			struct sdebug_host_info *sdhp;
			struct sdebug_dev_info *dp;

			spin_lock(&sdebug_host_list_lock);
			list_for_each_entry(sdhp, &sdebug_host_list, host_list) {
				list_for_each_entry(dp, &sdhp->dev_info_list, dev_list) {
					set_bit(SDEBUG_UA_LUNS_CHANGED, dp->uas_bm);
				}
			}
			spin_unlock(&sdebug_host_list_lock);
		}
		return count;
	}
	return -EINVAL;
}
static DRIVER_ATTR_RW(lun_format);

static ssize_t max_luns_show(struct device_driver *ddp, char *buf)
{
	return scnprintf(buf, PAGE_SIZE, "%d\n", sdebug_max_luns);
}
static ssize_t max_luns_store(struct device_driver *ddp, const char *buf,
			      size_t count)
{
	int n;
	bool changed;

	if ((count > 0) && (1 == sscanf(buf, "%d", &n)) && (n >= 0)) {
		if (n > 256) {
			pr_warn("max_luns can be no more than 256\n");
			return -EINVAL;
		}
		changed = (sdebug_max_luns != n);
		sdebug_max_luns = n;
		sdebug_max_tgts_luns();
		if (changed && (sdebug_scsi_level >= 5)) {	/* >= SPC-3 */
			struct sdebug_host_info *sdhp;
			struct sdebug_dev_info *dp;

			spin_lock(&sdebug_host_list_lock);
			list_for_each_entry(sdhp, &sdebug_host_list,
					    host_list) {
				list_for_each_entry(dp, &sdhp->dev_info_list,
						    dev_list) {
					set_bit(SDEBUG_UA_LUNS_CHANGED,
						dp->uas_bm);
				}
			}
			spin_unlock(&sdebug_host_list_lock);
		}
		return count;
	}
	return -EINVAL;
}
static DRIVER_ATTR_RW(max_luns);

static ssize_t max_queue_show(struct device_driver *ddp, char *buf)
{
	return scnprintf(buf, PAGE_SIZE, "%d\n", sdebug_max_queue);
}
/* N.B. max_queue can be changed while there are queued commands. In flight
 * commands beyond the new max_queue will be completed. */
static ssize_t max_queue_store(struct device_driver *ddp, const char *buf,
			       size_t count)
{
	int j, n, k, a;
	struct sdebug_queue *sqp;

	if ((count > 0) && (1 == sscanf(buf, "%d", &n)) && (n > 0) &&
	    (n <= SDEBUG_CANQUEUE) &&
	    (sdebug_host_max_queue == 0)) {
		block_unblock_all_queues(true);
		k = 0;
		for (j = 0, sqp = sdebug_q_arr; j < submit_queues;
		     ++j, ++sqp) {
			a = find_last_bit(sqp->in_use_bm, SDEBUG_CANQUEUE);
			if (a > k)
				k = a;
		}
		sdebug_max_queue = n;
		if (k == SDEBUG_CANQUEUE)
			atomic_set(&retired_max_queue, 0);
		else if (k >= n)
			atomic_set(&retired_max_queue, k + 1);
		else
			atomic_set(&retired_max_queue, 0);
		block_unblock_all_queues(false);
		return count;
	}
	return -EINVAL;
}
static DRIVER_ATTR_RW(max_queue);

static ssize_t host_max_queue_show(struct device_driver *ddp, char *buf)
{
	return scnprintf(buf, PAGE_SIZE, "%d\n", sdebug_host_max_queue);
}

/*
 * Since this is used for .can_queue, and we get the hc_idx tag from the bitmap
 * in range [0, sdebug_host_max_queue), we can't change it.
 */
static DRIVER_ATTR_RO(host_max_queue);

static ssize_t no_uld_show(struct device_driver *ddp, char *buf)
{
	return scnprintf(buf, PAGE_SIZE, "%d\n", sdebug_no_uld);
}
static DRIVER_ATTR_RO(no_uld);

static ssize_t scsi_level_show(struct device_driver *ddp, char *buf)
{
	return scnprintf(buf, PAGE_SIZE, "%d\n", sdebug_scsi_level);
}
static DRIVER_ATTR_RO(scsi_level);

static ssize_t virtual_gb_show(struct device_driver *ddp, char *buf)
{
	return scnprintf(buf, PAGE_SIZE, "%d\n", sdebug_virtual_gb);
}
static ssize_t virtual_gb_store(struct device_driver *ddp, const char *buf,
				size_t count)
{
	int n;
	bool changed;

	/* Ignore capacity change for ZBC drives for now */
	if (sdeb_zbc_in_use)
		return -ENOTSUPP;

	if ((count > 0) && (1 == sscanf(buf, "%d", &n)) && (n >= 0)) {
		changed = (sdebug_virtual_gb != n);
		sdebug_virtual_gb = n;
		sdebug_capacity = get_sdebug_capacity();
		if (changed) {
			struct sdebug_host_info *sdhp;
			struct sdebug_dev_info *dp;

			spin_lock(&sdebug_host_list_lock);
			list_for_each_entry(sdhp, &sdebug_host_list,
					    host_list) {
				list_for_each_entry(dp, &sdhp->dev_info_list,
						    dev_list) {
					set_bit(SDEBUG_UA_CAPACITY_CHANGED,
						dp->uas_bm);
				}
			}
			spin_unlock(&sdebug_host_list_lock);
		}
		return count;
	}
	return -EINVAL;
}
static DRIVER_ATTR_RW(virtual_gb);

static ssize_t add_host_show(struct device_driver *ddp, char *buf)
{
	/* absolute number of hosts currently active is what is shown */
	return scnprintf(buf, PAGE_SIZE, "%d\n", sdebug_num_hosts);
}

static ssize_t add_host_store(struct device_driver *ddp, const char *buf,
			      size_t count)
{
	bool found;
	unsigned long idx;
	struct sdeb_store_info *sip;
	bool want_phs = (sdebug_fake_rw == 0) && sdebug_per_host_store;
	int delta_hosts;

	if (sscanf(buf, "%d", &delta_hosts) != 1)
		return -EINVAL;
	if (delta_hosts > 0) {
		do {
			found = false;
			if (want_phs) {
				xa_for_each_marked(per_store_ap, idx, sip,
						   SDEB_XA_NOT_IN_USE) {
					sdeb_most_recent_idx = (int)idx;
					found = true;
					break;
				}
				if (found)	/* re-use case */
					sdebug_add_host_helper((int)idx);
				else
					sdebug_do_add_host(true);
			} else {
				sdebug_do_add_host(false);
			}
		} while (--delta_hosts);
	} else if (delta_hosts < 0) {
		do {
			sdebug_do_remove_host(false);
		} while (++delta_hosts);
	}
	return count;
}
static DRIVER_ATTR_RW(add_host);

static ssize_t vpd_use_hostno_show(struct device_driver *ddp, char *buf)
{
	return scnprintf(buf, PAGE_SIZE, "%d\n", sdebug_vpd_use_hostno);
}
static ssize_t vpd_use_hostno_store(struct device_driver *ddp, const char *buf,
				    size_t count)
{
	int n;

	if ((count > 0) && (1 == sscanf(buf, "%d", &n)) && (n >= 0)) {
		sdebug_vpd_use_hostno = n;
		return count;
	}
	return -EINVAL;
}
static DRIVER_ATTR_RW(vpd_use_hostno);

static ssize_t statistics_show(struct device_driver *ddp, char *buf)
{
	return scnprintf(buf, PAGE_SIZE, "%d\n", (int)sdebug_statistics);
}
static ssize_t statistics_store(struct device_driver *ddp, const char *buf,
				size_t count)
{
	int n;

	if ((count > 0) && (sscanf(buf, "%d", &n) == 1) && (n >= 0)) {
		if (n > 0)
			sdebug_statistics = true;
		else {
			clear_queue_stats();
			sdebug_statistics = false;
		}
		return count;
	}
	return -EINVAL;
}
static DRIVER_ATTR_RW(statistics);

static ssize_t sector_size_show(struct device_driver *ddp, char *buf)
{
	return scnprintf(buf, PAGE_SIZE, "%u\n", sdebug_sector_size);
}
static DRIVER_ATTR_RO(sector_size);

static ssize_t submit_queues_show(struct device_driver *ddp, char *buf)
{
	return scnprintf(buf, PAGE_SIZE, "%d\n", submit_queues);
}
static DRIVER_ATTR_RO(submit_queues);

static ssize_t dix_show(struct device_driver *ddp, char *buf)
{
	return scnprintf(buf, PAGE_SIZE, "%d\n", sdebug_dix);
}
static DRIVER_ATTR_RO(dix);

static ssize_t dif_show(struct device_driver *ddp, char *buf)
{
	return scnprintf(buf, PAGE_SIZE, "%d\n", sdebug_dif);
}
static DRIVER_ATTR_RO(dif);

static ssize_t guard_show(struct device_driver *ddp, char *buf)
{
	return scnprintf(buf, PAGE_SIZE, "%u\n", sdebug_guard);
}
static DRIVER_ATTR_RO(guard);

static ssize_t ato_show(struct device_driver *ddp, char *buf)
{
	return scnprintf(buf, PAGE_SIZE, "%d\n", sdebug_ato);
}
static DRIVER_ATTR_RO(ato);

static ssize_t map_show(struct device_driver *ddp, char *buf)
{
	ssize_t count = 0;

	if (!scsi_debug_lbp())
		return scnprintf(buf, PAGE_SIZE, "0-%u\n",
				 sdebug_store_sectors);

	if (sdebug_fake_rw == 0 && !xa_empty(per_store_ap)) {
		struct sdeb_store_info *sip = xa_load(per_store_ap, 0);

		if (sip)
			count = scnprintf(buf, PAGE_SIZE - 1, "%*pbl",
					  (int)map_size, sip->map_storep);
	}
	buf[count++] = '\n';
	buf[count] = '\0';

	return count;
}
static DRIVER_ATTR_RO(map);

static ssize_t random_show(struct device_driver *ddp, char *buf)
{
	return scnprintf(buf, PAGE_SIZE, "%d\n", sdebug_random);
}

static ssize_t random_store(struct device_driver *ddp, const char *buf,
			    size_t count)
{
	bool v;

	if (kstrtobool(buf, &v))
		return -EINVAL;

	sdebug_random = v;
	return count;
}
static DRIVER_ATTR_RW(random);

static ssize_t removable_show(struct device_driver *ddp, char *buf)
{
	return scnprintf(buf, PAGE_SIZE, "%d\n", sdebug_removable ? 1 : 0);
}
static ssize_t removable_store(struct device_driver *ddp, const char *buf,
			       size_t count)
{
	int n;

	if ((count > 0) && (1 == sscanf(buf, "%d", &n)) && (n >= 0)) {
		sdebug_removable = (n > 0);
		return count;
	}
	return -EINVAL;
}
static DRIVER_ATTR_RW(removable);

static ssize_t host_lock_show(struct device_driver *ddp, char *buf)
{
	return scnprintf(buf, PAGE_SIZE, "%d\n", !!sdebug_host_lock);
}
/* N.B. sdebug_host_lock does nothing, kept for backward compatibility */
static ssize_t host_lock_store(struct device_driver *ddp, const char *buf,
			       size_t count)
{
	int n;

	if ((count > 0) && (1 == sscanf(buf, "%d", &n)) && (n >= 0)) {
		sdebug_host_lock = (n > 0);
		return count;
	}
	return -EINVAL;
}
static DRIVER_ATTR_RW(host_lock);

static ssize_t strict_show(struct device_driver *ddp, char *buf)
{
	return scnprintf(buf, PAGE_SIZE, "%d\n", !!sdebug_strict);
}
static ssize_t strict_store(struct device_driver *ddp, const char *buf,
			    size_t count)
{
	int n;

	if ((count > 0) && (1 == sscanf(buf, "%d", &n)) && (n >= 0)) {
		sdebug_strict = (n > 0);
		return count;
	}
	return -EINVAL;
}
static DRIVER_ATTR_RW(strict);

static ssize_t uuid_ctl_show(struct device_driver *ddp, char *buf)
{
	return scnprintf(buf, PAGE_SIZE, "%d\n", !!sdebug_uuid_ctl);
}
static DRIVER_ATTR_RO(uuid_ctl);

static ssize_t cdb_len_show(struct device_driver *ddp, char *buf)
{
	return scnprintf(buf, PAGE_SIZE, "%d\n", sdebug_cdb_len);
}
static ssize_t cdb_len_store(struct device_driver *ddp, const char *buf,
			     size_t count)
{
	int ret, n;

	ret = kstrtoint(buf, 0, &n);
	if (ret)
		return ret;
	sdebug_cdb_len = n;
	all_config_cdb_len();
	return count;
}
static DRIVER_ATTR_RW(cdb_len);

static const char * const zbc_model_strs_a[] = {
	[BLK_ZONED_NONE] = "none",
	[BLK_ZONED_HA]   = "host-aware",
	[BLK_ZONED_HM]   = "host-managed",
};

static const char * const zbc_model_strs_b[] = {
	[BLK_ZONED_NONE] = "no",
	[BLK_ZONED_HA]   = "aware",
	[BLK_ZONED_HM]   = "managed",
};

static const char * const zbc_model_strs_c[] = {
	[BLK_ZONED_NONE] = "0",
	[BLK_ZONED_HA]   = "1",
	[BLK_ZONED_HM]   = "2",
};

static int sdeb_zbc_model_str(const char *cp)
{
	int res = sysfs_match_string(zbc_model_strs_a, cp);

	if (res < 0) {
		res = sysfs_match_string(zbc_model_strs_b, cp);
		if (res < 0) {
			res = sysfs_match_string(zbc_model_strs_c, cp);
			if (res < 0)
				return -EINVAL;
		}
	}
	return res;
}

static ssize_t zbc_show(struct device_driver *ddp, char *buf)
{
	return scnprintf(buf, PAGE_SIZE, "%s\n",
			 zbc_model_strs_a[sdeb_zbc_model]);
}
static DRIVER_ATTR_RO(zbc);

static ssize_t tur_ms_to_ready_show(struct device_driver *ddp, char *buf)
{
	return scnprintf(buf, PAGE_SIZE, "%d\n", sdeb_tur_ms_to_ready);
}
static DRIVER_ATTR_RO(tur_ms_to_ready);

/* Note: The following array creates attribute files in the
   /sys/bus/pseudo/drivers/scsi_debug directory. The advantage of these
   files (over those found in the /sys/module/scsi_debug/parameters
   directory) is that auxiliary actions can be triggered when an attribute
   is changed. For example see: add_host_store() above.
 */

static struct attribute *sdebug_drv_attrs[] = {
	&driver_attr_delay.attr,
	&driver_attr_opts.attr,
	&driver_attr_ptype.attr,
	&driver_attr_dsense.attr,
	&driver_attr_fake_rw.attr,
	&driver_attr_host_max_queue.attr,
	&driver_attr_no_lun_0.attr,
	&driver_attr_num_tgts.attr,
	&driver_attr_dev_size_mb.attr,
	&driver_attr_num_parts.attr,
	&driver_attr_every_nth.attr,
	&driver_attr_lun_format.attr,
	&driver_attr_max_luns.attr,
	&driver_attr_max_queue.attr,
	&driver_attr_no_uld.attr,
	&driver_attr_scsi_level.attr,
	&driver_attr_virtual_gb.attr,
	&driver_attr_add_host.attr,
	&driver_attr_per_host_store.attr,
	&driver_attr_vpd_use_hostno.attr,
	&driver_attr_sector_size.attr,
	&driver_attr_statistics.attr,
	&driver_attr_submit_queues.attr,
	&driver_attr_dix.attr,
	&driver_attr_dif.attr,
	&driver_attr_guard.attr,
	&driver_attr_ato.attr,
	&driver_attr_map.attr,
	&driver_attr_random.attr,
	&driver_attr_removable.attr,
	&driver_attr_host_lock.attr,
	&driver_attr_ndelay.attr,
	&driver_attr_strict.attr,
	&driver_attr_uuid_ctl.attr,
	&driver_attr_cdb_len.attr,
	&driver_attr_tur_ms_to_ready.attr,
	&driver_attr_zbc.attr,
	NULL,
};
ATTRIBUTE_GROUPS(sdebug_drv);

static struct device *pseudo_primary;

static int __init scsi_debug_init(void)
{
	bool want_store = (sdebug_fake_rw == 0);
	unsigned long sz;
	int k, ret, hosts_to_add;
	int idx = -1;

	ramdisk_lck_a[0] = &atomic_rw;
	ramdisk_lck_a[1] = &atomic_rw2;
	atomic_set(&retired_max_queue, 0);

	if (sdebug_ndelay >= 1000 * 1000 * 1000) {
		pr_warn("ndelay must be less than 1 second, ignored\n");
		sdebug_ndelay = 0;
	} else if (sdebug_ndelay > 0)
		sdebug_jdelay = JDELAY_OVERRIDDEN;

	switch (sdebug_sector_size) {
	case  512:
	case 1024:
	case 2048:
	case 4096:
		break;
	default:
		pr_err("invalid sector_size %d\n", sdebug_sector_size);
		return -EINVAL;
	}

	switch (sdebug_dif) {
	case T10_PI_TYPE0_PROTECTION:
		break;
	case T10_PI_TYPE1_PROTECTION:
	case T10_PI_TYPE2_PROTECTION:
	case T10_PI_TYPE3_PROTECTION:
		have_dif_prot = true;
		break;

	default:
		pr_err("dif must be 0, 1, 2 or 3\n");
		return -EINVAL;
	}

	if (sdebug_num_tgts < 0) {
		pr_err("num_tgts must be >= 0\n");
		return -EINVAL;
	}

	if (sdebug_guard > 1) {
		pr_err("guard must be 0 or 1\n");
		return -EINVAL;
	}

	if (sdebug_ato > 1) {
		pr_err("ato must be 0 or 1\n");
		return -EINVAL;
	}

	if (sdebug_physblk_exp > 15) {
		pr_err("invalid physblk_exp %u\n", sdebug_physblk_exp);
		return -EINVAL;
	}

	sdebug_lun_am = sdebug_lun_am_i;
	if (sdebug_lun_am > SAM_LUN_AM_FLAT) {
		pr_warn("Invalid LUN format %u, using default\n", (int)sdebug_lun_am);
		sdebug_lun_am = SAM_LUN_AM_PERIPHERAL;
	}

	if (sdebug_max_luns > 256) {
		if (sdebug_max_luns > 16384) {
			pr_warn("max_luns can be no more than 16384, use default\n");
			sdebug_max_luns = DEF_MAX_LUNS;
		}
		sdebug_lun_am = SAM_LUN_AM_FLAT;
	}

	if (sdebug_lowest_aligned > 0x3fff) {
		pr_err("lowest_aligned too big: %u\n", sdebug_lowest_aligned);
		return -EINVAL;
	}

	if (submit_queues < 1) {
		pr_err("submit_queues must be 1 or more\n");
		return -EINVAL;
	}

	if ((sdebug_max_queue > SDEBUG_CANQUEUE) || (sdebug_max_queue < 1)) {
		pr_err("max_queue must be in range [1, %d]\n", SDEBUG_CANQUEUE);
		return -EINVAL;
	}

	if ((sdebug_host_max_queue > SDEBUG_CANQUEUE) ||
	    (sdebug_host_max_queue < 0)) {
		pr_err("host_max_queue must be in range [0 %d]\n",
		       SDEBUG_CANQUEUE);
		return -EINVAL;
	}

	if (sdebug_host_max_queue &&
	    (sdebug_max_queue != sdebug_host_max_queue)) {
		sdebug_max_queue = sdebug_host_max_queue;
		pr_warn("fixing max submit queue depth to host max queue depth, %d\n",
			sdebug_max_queue);
	}

	sdebug_q_arr = kcalloc(submit_queues, sizeof(struct sdebug_queue),
			       GFP_KERNEL);
	if (sdebug_q_arr == NULL)
		return -ENOMEM;
	for (k = 0; k < submit_queues; ++k)
		spin_lock_init(&sdebug_q_arr[k].qc_lock);

	/*
	 * check for host managed zoned block device specified with
	 * ptype=0x14 or zbc=XXX.
	 */
	if (sdebug_ptype == TYPE_ZBC) {
		sdeb_zbc_model = BLK_ZONED_HM;
	} else if (sdeb_zbc_model_s && *sdeb_zbc_model_s) {
		k = sdeb_zbc_model_str(sdeb_zbc_model_s);
		if (k < 0) {
			ret = k;
			goto free_q_arr;
		}
		sdeb_zbc_model = k;
		switch (sdeb_zbc_model) {
		case BLK_ZONED_NONE:
		case BLK_ZONED_HA:
			sdebug_ptype = TYPE_DISK;
			break;
		case BLK_ZONED_HM:
			sdebug_ptype = TYPE_ZBC;
			break;
		default:
			pr_err("Invalid ZBC model\n");
			ret = -EINVAL;
			goto free_q_arr;
		}
	}
	if (sdeb_zbc_model != BLK_ZONED_NONE) {
		sdeb_zbc_in_use = true;
		if (sdebug_dev_size_mb == DEF_DEV_SIZE_PRE_INIT)
			sdebug_dev_size_mb = DEF_ZBC_DEV_SIZE_MB;
	}

	if (sdebug_dev_size_mb == DEF_DEV_SIZE_PRE_INIT)
		sdebug_dev_size_mb = DEF_DEV_SIZE_MB;
	if (sdebug_dev_size_mb < 1)
		sdebug_dev_size_mb = 1;  /* force minimum 1 MB ramdisk */
	sz = (unsigned long)sdebug_dev_size_mb * 1048576;
	sdebug_store_sectors = sz / sdebug_sector_size;
	sdebug_capacity = get_sdebug_capacity();

	/* play around with geometry, don't waste too much on track 0 */
	sdebug_heads = 8;
	sdebug_sectors_per = 32;
	if (sdebug_dev_size_mb >= 256)
		sdebug_heads = 64;
	else if (sdebug_dev_size_mb >= 16)
		sdebug_heads = 32;
	sdebug_cylinders_per = (unsigned long)sdebug_capacity /
			       (sdebug_sectors_per * sdebug_heads);
	if (sdebug_cylinders_per >= 1024) {
		/* other LLDs do this; implies >= 1GB ram disk ... */
		sdebug_heads = 255;
		sdebug_sectors_per = 63;
		sdebug_cylinders_per = (unsigned long)sdebug_capacity /
			       (sdebug_sectors_per * sdebug_heads);
	}
	if (scsi_debug_lbp()) {
		sdebug_unmap_max_blocks =
			clamp(sdebug_unmap_max_blocks, 0U, 0xffffffffU);

		sdebug_unmap_max_desc =
			clamp(sdebug_unmap_max_desc, 0U, 256U);

		sdebug_unmap_granularity =
			clamp(sdebug_unmap_granularity, 1U, 0xffffffffU);

		if (sdebug_unmap_alignment &&
		    sdebug_unmap_granularity <=
		    sdebug_unmap_alignment) {
			pr_err("ERR: unmap_granularity <= unmap_alignment\n");
			ret = -EINVAL;
			goto free_q_arr;
		}
	}
	xa_init_flags(per_store_ap, XA_FLAGS_ALLOC | XA_FLAGS_LOCK_IRQ);
	if (want_store) {
		idx = sdebug_add_store();
		if (idx < 0) {
			ret = idx;
			goto free_q_arr;
		}
	}

	pseudo_primary = root_device_register("pseudo_0");
	if (IS_ERR(pseudo_primary)) {
		pr_warn("root_device_register() error\n");
		ret = PTR_ERR(pseudo_primary);
		goto free_vm;
	}
	ret = bus_register(&pseudo_lld_bus);
	if (ret < 0) {
		pr_warn("bus_register error: %d\n", ret);
		goto dev_unreg;
	}
	ret = driver_register(&sdebug_driverfs_driver);
	if (ret < 0) {
		pr_warn("driver_register error: %d\n", ret);
		goto bus_unreg;
	}

	hosts_to_add = sdebug_add_host;
	sdebug_add_host = 0;

	for (k = 0; k < hosts_to_add; k++) {
		if (want_store && k == 0) {
			ret = sdebug_add_host_helper(idx);
			if (ret < 0) {
				pr_err("add_host_helper k=%d, error=%d\n",
				       k, -ret);
				break;
			}
		} else {
			ret = sdebug_do_add_host(want_store &&
						 sdebug_per_host_store);
			if (ret < 0) {
				pr_err("add_host k=%d error=%d\n", k, -ret);
				break;
			}
		}
	}
	if (sdebug_verbose)
		pr_info("built %d host(s)\n", sdebug_num_hosts);

	return 0;

bus_unreg:
	bus_unregister(&pseudo_lld_bus);
dev_unreg:
	root_device_unregister(pseudo_primary);
free_vm:
	sdebug_erase_store(idx, NULL);
free_q_arr:
	kfree(sdebug_q_arr);
	return ret;
}

static void __exit scsi_debug_exit(void)
{
	int k = sdebug_num_hosts;

	stop_all_queued();
	for (; k; k--)
		sdebug_do_remove_host(true);
	free_all_queued();
	driver_unregister(&sdebug_driverfs_driver);
	bus_unregister(&pseudo_lld_bus);
	root_device_unregister(pseudo_primary);

	sdebug_erase_all_stores(false);
	xa_destroy(per_store_ap);
	kfree(sdebug_q_arr);
}

device_initcall(scsi_debug_init);
module_exit(scsi_debug_exit);

static void sdebug_release_adapter(struct device *dev)
{
	struct sdebug_host_info *sdbg_host;

	sdbg_host = to_sdebug_host(dev);
	kfree(sdbg_host);
}

/* idx must be valid, if sip is NULL then it will be obtained using idx */
static void sdebug_erase_store(int idx, struct sdeb_store_info *sip)
{
	if (idx < 0)
		return;
	if (!sip) {
		if (xa_empty(per_store_ap))
			return;
		sip = xa_load(per_store_ap, idx);
		if (!sip)
			return;
	}
	vfree(sip->map_storep);
	vfree(sip->dif_storep);
	vfree(sip->storep);
	xa_erase(per_store_ap, idx);
	kfree(sip);
}

/* Assume apart_from_first==false only in shutdown case. */
static void sdebug_erase_all_stores(bool apart_from_first)
{
	unsigned long idx;
	struct sdeb_store_info *sip = NULL;

	xa_for_each(per_store_ap, idx, sip) {
		if (apart_from_first)
			apart_from_first = false;
		else
			sdebug_erase_store(idx, sip);
	}
	if (apart_from_first)
		sdeb_most_recent_idx = sdeb_first_idx;
}

/*
 * Returns store xarray new element index (idx) if >=0 else negated errno.
 * Limit the number of stores to 65536.
 */
static int sdebug_add_store(void)
{
	int res;
	u32 n_idx;
	unsigned long iflags;
	unsigned long sz = (unsigned long)sdebug_dev_size_mb * 1048576;
	struct sdeb_store_info *sip = NULL;
	struct xa_limit xal = { .max = 1 << 16, .min = 0 };

	sip = kzalloc(sizeof(*sip), GFP_KERNEL);
	if (!sip)
		return -ENOMEM;

	xa_lock_irqsave(per_store_ap, iflags);
	res = __xa_alloc(per_store_ap, &n_idx, sip, xal, GFP_ATOMIC);
	if (unlikely(res < 0)) {
		xa_unlock_irqrestore(per_store_ap, iflags);
		kfree(sip);
		pr_warn("%s: xa_alloc() errno=%d\n", __func__, -res);
		return res;
	}
	sdeb_most_recent_idx = n_idx;
	if (sdeb_first_idx < 0)
		sdeb_first_idx = n_idx;
	xa_unlock_irqrestore(per_store_ap, iflags);

	res = -ENOMEM;
	sip->storep = vzalloc(sz);
	if (!sip->storep) {
		pr_err("user data oom\n");
		goto err;
	}
	if (sdebug_num_parts > 0)
		sdebug_build_parts(sip->storep, sz);

	/* DIF/DIX: what T10 calls Protection Information (PI) */
	if (sdebug_dix) {
		int dif_size;

		dif_size = sdebug_store_sectors * sizeof(struct t10_pi_tuple);
		sip->dif_storep = vmalloc(dif_size);

		pr_info("dif_storep %u bytes @ %pK\n", dif_size,
			sip->dif_storep);

		if (!sip->dif_storep) {
			pr_err("DIX oom\n");
			goto err;
		}
		memset(sip->dif_storep, 0xff, dif_size);
	}
	/* Logical Block Provisioning */
	if (scsi_debug_lbp()) {
		map_size = lba_to_map_index(sdebug_store_sectors - 1) + 1;
		sip->map_storep = vmalloc(array_size(sizeof(long),
						     BITS_TO_LONGS(map_size)));

		pr_info("%lu provisioning blocks\n", map_size);

		if (!sip->map_storep) {
			pr_err("LBP map oom\n");
			goto err;
		}

		bitmap_zero(sip->map_storep, map_size);

		/* Map first 1KB for partition table */
		if (sdebug_num_parts)
			map_region(sip, 0, 2);
	}

	rwlock_init(&sip->macc_lck);
	return (int)n_idx;
err:
	sdebug_erase_store((int)n_idx, sip);
	pr_warn("%s: failed, errno=%d\n", __func__, -res);
	return res;
}

static int sdebug_add_host_helper(int per_host_idx)
{
	int k, devs_per_host, idx;
	int error = -ENOMEM;
	struct sdebug_host_info *sdbg_host;
	struct sdebug_dev_info *sdbg_devinfo, *tmp;

	sdbg_host = kzalloc(sizeof(*sdbg_host), GFP_KERNEL);
	if (!sdbg_host)
		return -ENOMEM;
	idx = (per_host_idx < 0) ? sdeb_first_idx : per_host_idx;
	if (xa_get_mark(per_store_ap, idx, SDEB_XA_NOT_IN_USE))
		xa_clear_mark(per_store_ap, idx, SDEB_XA_NOT_IN_USE);
	sdbg_host->si_idx = idx;

	INIT_LIST_HEAD(&sdbg_host->dev_info_list);

	devs_per_host = sdebug_num_tgts * sdebug_max_luns;
	for (k = 0; k < devs_per_host; k++) {
		sdbg_devinfo = sdebug_device_create(sdbg_host, GFP_KERNEL);
		if (!sdbg_devinfo)
			goto clean;
	}

	spin_lock(&sdebug_host_list_lock);
	list_add_tail(&sdbg_host->host_list, &sdebug_host_list);
	spin_unlock(&sdebug_host_list_lock);

	sdbg_host->dev.bus = &pseudo_lld_bus;
	sdbg_host->dev.parent = pseudo_primary;
	sdbg_host->dev.release = &sdebug_release_adapter;
	dev_set_name(&sdbg_host->dev, "adapter%d", sdebug_num_hosts);

	error = device_register(&sdbg_host->dev);
	if (error)
		goto clean;

	++sdebug_num_hosts;
	return 0;

clean:
	list_for_each_entry_safe(sdbg_devinfo, tmp, &sdbg_host->dev_info_list,
				 dev_list) {
		list_del(&sdbg_devinfo->dev_list);
		kfree(sdbg_devinfo->zstate);
		kfree(sdbg_devinfo);
	}
	kfree(sdbg_host);
	pr_warn("%s: failed, errno=%d\n", __func__, -error);
	return error;
}

static int sdebug_do_add_host(bool mk_new_store)
{
	int ph_idx = sdeb_most_recent_idx;

	if (mk_new_store) {
		ph_idx = sdebug_add_store();
		if (ph_idx < 0)
			return ph_idx;
	}
	return sdebug_add_host_helper(ph_idx);
}

static void sdebug_do_remove_host(bool the_end)
{
	int idx = -1;
	struct sdebug_host_info *sdbg_host = NULL;
	struct sdebug_host_info *sdbg_host2;

	spin_lock(&sdebug_host_list_lock);
	if (!list_empty(&sdebug_host_list)) {
		sdbg_host = list_entry(sdebug_host_list.prev,
				       struct sdebug_host_info, host_list);
		idx = sdbg_host->si_idx;
	}
	if (!the_end && idx >= 0) {
		bool unique = true;

		list_for_each_entry(sdbg_host2, &sdebug_host_list, host_list) {
			if (sdbg_host2 == sdbg_host)
				continue;
			if (idx == sdbg_host2->si_idx) {
				unique = false;
				break;
			}
		}
		if (unique) {
			xa_set_mark(per_store_ap, idx, SDEB_XA_NOT_IN_USE);
			if (idx == sdeb_most_recent_idx)
				--sdeb_most_recent_idx;
		}
	}
	if (sdbg_host)
		list_del(&sdbg_host->host_list);
	spin_unlock(&sdebug_host_list_lock);

	if (!sdbg_host)
		return;

	device_unregister(&sdbg_host->dev);
	--sdebug_num_hosts;
}

static int sdebug_change_qdepth(struct scsi_device *sdev, int qdepth)
{
	int num_in_q = 0;
	struct sdebug_dev_info *devip;

	block_unblock_all_queues(true);
	devip = (struct sdebug_dev_info *)sdev->hostdata;
	if (NULL == devip) {
		block_unblock_all_queues(false);
		return	-ENODEV;
	}
	num_in_q = atomic_read(&devip->num_in_q);

	if (qdepth > SDEBUG_CANQUEUE) {
		qdepth = SDEBUG_CANQUEUE;
		pr_warn("%s: requested qdepth [%d] exceeds canqueue [%d], trim\n", __func__,
			qdepth, SDEBUG_CANQUEUE);
	}
	if (qdepth < 1)
		qdepth = 1;
	if (qdepth != sdev->queue_depth)
		scsi_change_queue_depth(sdev, qdepth);

	if (SDEBUG_OPT_Q_NOISE & sdebug_opts) {
		sdev_printk(KERN_INFO, sdev, "%s: qdepth=%d, num_in_q=%d\n",
			    __func__, qdepth, num_in_q);
	}
	block_unblock_all_queues(false);
	return sdev->queue_depth;
}

static bool fake_timeout(struct scsi_cmnd *scp)
{
	if (0 == (atomic_read(&sdebug_cmnd_count) % abs(sdebug_every_nth))) {
		if (sdebug_every_nth < -1)
			sdebug_every_nth = -1;
		if (SDEBUG_OPT_TIMEOUT & sdebug_opts)
			return true; /* ignore command causing timeout */
		else if (SDEBUG_OPT_MAC_TIMEOUT & sdebug_opts &&
			 scsi_medium_access_command(scp))
			return true; /* time out reads and writes */
	}
	return false;
}

/* Response to TUR or media access command when device stopped */
static int resp_not_ready(struct scsi_cmnd *scp, struct sdebug_dev_info *devip)
{
	int stopped_state;
	u64 diff_ns = 0;
	ktime_t now_ts = ktime_get_boottime();
	struct scsi_device *sdp = scp->device;

	stopped_state = atomic_read(&devip->stopped);
	if (stopped_state == 2) {
		if (ktime_to_ns(now_ts) > ktime_to_ns(devip->create_ts)) {
			diff_ns = ktime_to_ns(ktime_sub(now_ts, devip->create_ts));
			if (diff_ns >= ((u64)sdeb_tur_ms_to_ready * 1000000)) {
				/* tur_ms_to_ready timer extinguished */
				atomic_set(&devip->stopped, 0);
				return 0;
			}
		}
		mk_sense_buffer(scp, NOT_READY, LOGICAL_UNIT_NOT_READY, 0x1);
		if (sdebug_verbose)
			sdev_printk(KERN_INFO, sdp,
				    "%s: Not ready: in process of becoming ready\n", my_name);
		if (scp->cmnd[0] == TEST_UNIT_READY) {
			u64 tur_nanosecs_to_ready = (u64)sdeb_tur_ms_to_ready * 1000000;

			if (diff_ns <= tur_nanosecs_to_ready)
				diff_ns = tur_nanosecs_to_ready - diff_ns;
			else
				diff_ns = tur_nanosecs_to_ready;
			/* As per 20-061r2 approved for spc6 by T10 on 20200716 */
			do_div(diff_ns, 1000000);	/* diff_ns becomes milliseconds */
			scsi_set_sense_information(scp->sense_buffer, SCSI_SENSE_BUFFERSIZE,
						   diff_ns);
			return check_condition_result;
		}
	}
	mk_sense_buffer(scp, NOT_READY, LOGICAL_UNIT_NOT_READY, 0x2);
	if (sdebug_verbose)
		sdev_printk(KERN_INFO, sdp, "%s: Not ready: initializing command required\n",
			    my_name);
	return check_condition_result;
}

static int sdebug_map_queues(struct Scsi_Host *shost)
{
	int i, qoff;

	if (shost->nr_hw_queues == 1)
		return 0;

	for (i = 0, qoff = 0; i < HCTX_MAX_TYPES; i++) {
		struct blk_mq_queue_map *map = &shost->tag_set.map[i];

		map->nr_queues  = 0;

		if (i == HCTX_TYPE_DEFAULT)
			map->nr_queues = submit_queues - poll_queues;
		else if (i == HCTX_TYPE_POLL)
			map->nr_queues = poll_queues;

		if (!map->nr_queues) {
			BUG_ON(i == HCTX_TYPE_DEFAULT);
			continue;
		}

		map->queue_offset = qoff;
		blk_mq_map_queues(map);

		qoff += map->nr_queues;
	}

	return 0;

}

static int sdebug_blk_mq_poll(struct Scsi_Host *shost, unsigned int queue_num)
{
	bool first;
	bool retiring = false;
	int num_entries = 0;
	unsigned int qc_idx = 0;
	unsigned long iflags;
	ktime_t kt_from_boot = ktime_get_boottime();
	struct sdebug_queue *sqp;
	struct sdebug_queued_cmd *sqcp;
	struct scsi_cmnd *scp;
	struct sdebug_dev_info *devip;
	struct sdebug_defer *sd_dp;

	sqp = sdebug_q_arr + queue_num;
	spin_lock_irqsave(&sqp->qc_lock, iflags);

	for (first = true; first || qc_idx + 1 < sdebug_max_queue; )   {
		if (first) {
			qc_idx = find_first_bit(sqp->in_use_bm, sdebug_max_queue);
			first = false;
		} else {
			qc_idx = find_next_bit(sqp->in_use_bm, sdebug_max_queue, qc_idx + 1);
		}
		if (unlikely(qc_idx >= sdebug_max_queue))
			break;

		sqcp = &sqp->qc_arr[qc_idx];
		sd_dp = sqcp->sd_dp;
		if (unlikely(!sd_dp))
			continue;
		scp = sqcp->a_cmnd;
		if (unlikely(scp == NULL)) {
			pr_err("scp is NULL, queue_num=%d, qc_idx=%u from %s\n",
			       queue_num, qc_idx, __func__);
			break;
		}
		if (sd_dp->defer_t == SDEB_DEFER_POLL) {
			if (kt_from_boot < sd_dp->cmpl_ts)
				continue;

		} else		/* ignoring non REQ_POLLED requests */
			continue;
		devip = (struct sdebug_dev_info *)scp->device->hostdata;
		if (likely(devip))
			atomic_dec(&devip->num_in_q);
		else
			pr_err("devip=NULL from %s\n", __func__);
		if (unlikely(atomic_read(&retired_max_queue) > 0))
			retiring = true;

		sqcp->a_cmnd = NULL;
		if (unlikely(!test_and_clear_bit(qc_idx, sqp->in_use_bm))) {
			pr_err("Unexpected completion sqp %p queue_num=%d qc_idx=%u from %s\n",
				sqp, queue_num, qc_idx, __func__);
			break;
		}
		if (unlikely(retiring)) {	/* user has reduced max_queue */
			int k, retval;

			retval = atomic_read(&retired_max_queue);
			if (qc_idx >= retval) {
				pr_err("index %d too large\n", retval);
				break;
			}
			k = find_last_bit(sqp->in_use_bm, retval);
			if ((k < sdebug_max_queue) || (k == retval))
				atomic_set(&retired_max_queue, 0);
			else
				atomic_set(&retired_max_queue, k + 1);
		}
		sd_dp->defer_t = SDEB_DEFER_NONE;
		spin_unlock_irqrestore(&sqp->qc_lock, iflags);
		scsi_done(scp); /* callback to mid level */
		spin_lock_irqsave(&sqp->qc_lock, iflags);
		num_entries++;
	}
	spin_unlock_irqrestore(&sqp->qc_lock, iflags);
	if (num_entries > 0)
		atomic_add(num_entries, &sdeb_mq_poll_count);
	return num_entries;
}

static int scsi_debug_queuecommand(struct Scsi_Host *shost,
				   struct scsi_cmnd *scp)
{
	u8 sdeb_i;
	struct scsi_device *sdp = scp->device;
	const struct opcode_info_t *oip;
	const struct opcode_info_t *r_oip;
	struct sdebug_dev_info *devip;
	u8 *cmd = scp->cmnd;
	int (*r_pfp)(struct scsi_cmnd *, struct sdebug_dev_info *);
	int (*pfp)(struct scsi_cmnd *, struct sdebug_dev_info *) = NULL;
	int k, na;
	int errsts = 0;
	u64 lun_index = sdp->lun & 0x3FFF;
	u32 flags;
	u16 sa;
	u8 opcode = cmd[0];
	bool has_wlun_rl;
	bool inject_now;

	scsi_set_resid(scp, 0);
	if (sdebug_statistics) {
		atomic_inc(&sdebug_cmnd_count);
		inject_now = inject_on_this_cmd();
	} else {
		inject_now = false;
	}
	if (unlikely(sdebug_verbose &&
		     !(SDEBUG_OPT_NO_CDB_NOISE & sdebug_opts))) {
		char b[120];
		int n, len, sb;

		len = scp->cmd_len;
		sb = (int)sizeof(b);
		if (len > 32)
			strcpy(b, "too long, over 32 bytes");
		else {
			for (k = 0, n = 0; k < len && n < sb; ++k)
				n += scnprintf(b + n, sb - n, "%02x ",
					       (u32)cmd[k]);
		}
		sdev_printk(KERN_INFO, sdp, "%s: tag=%#x, cmd %s\n", my_name,
			    blk_mq_unique_tag(scsi_cmd_to_rq(scp)), b);
	}
	if (unlikely(inject_now && (sdebug_opts & SDEBUG_OPT_HOST_BUSY)))
		return SCSI_MLQUEUE_HOST_BUSY;
	has_wlun_rl = (sdp->lun == SCSI_W_LUN_REPORT_LUNS);
	if (unlikely(lun_index >= sdebug_max_luns && !has_wlun_rl))
		goto err_out;

	sdeb_i = opcode_ind_arr[opcode];	/* fully mapped */
	oip = &opcode_info_arr[sdeb_i];		/* safe if table consistent */
	devip = (struct sdebug_dev_info *)sdp->hostdata;
	if (unlikely(!devip)) {
		devip = find_build_dev_info(sdp);
		if (NULL == devip)
			goto err_out;
	}
	if (unlikely(inject_now && !atomic_read(&sdeb_inject_pending)))
		atomic_set(&sdeb_inject_pending, 1);

	na = oip->num_attached;
	r_pfp = oip->pfp;
	if (na) {	/* multiple commands with this opcode */
		r_oip = oip;
		if (FF_SA & r_oip->flags) {
			if (F_SA_LOW & oip->flags)
				sa = 0x1f & cmd[1];
			else
				sa = get_unaligned_be16(cmd + 8);
			for (k = 0; k <= na; oip = r_oip->arrp + k++) {
				if (opcode == oip->opcode && sa == oip->sa)
					break;
			}
		} else {   /* since no service action only check opcode */
			for (k = 0; k <= na; oip = r_oip->arrp + k++) {
				if (opcode == oip->opcode)
					break;
			}
		}
		if (k > na) {
			if (F_SA_LOW & r_oip->flags)
				mk_sense_invalid_fld(scp, SDEB_IN_CDB, 1, 4);
			else if (F_SA_HIGH & r_oip->flags)
				mk_sense_invalid_fld(scp, SDEB_IN_CDB, 8, 7);
			else
				mk_sense_invalid_opcode(scp);
			goto check_cond;
		}
	}	/* else (when na==0) we assume the oip is a match */
	flags = oip->flags;
	if (unlikely(F_INV_OP & flags)) {
		mk_sense_invalid_opcode(scp);
		goto check_cond;
	}
	if (unlikely(has_wlun_rl && !(F_RL_WLUN_OK & flags))) {
		if (sdebug_verbose)
			sdev_printk(KERN_INFO, sdp, "%s: Opcode 0x%x not%s\n",
				    my_name, opcode, " supported for wlun");
		mk_sense_invalid_opcode(scp);
		goto check_cond;
	}
	if (unlikely(sdebug_strict)) {	/* check cdb against mask */
		u8 rem;
		int j;

		for (k = 1; k < oip->len_mask[0] && k < 16; ++k) {
			rem = ~oip->len_mask[k] & cmd[k];
			if (rem) {
				for (j = 7; j >= 0; --j, rem <<= 1) {
					if (0x80 & rem)
						break;
				}
				mk_sense_invalid_fld(scp, SDEB_IN_CDB, k, j);
				goto check_cond;
			}
		}
	}
	if (unlikely(!(F_SKIP_UA & flags) &&
		     find_first_bit(devip->uas_bm,
				    SDEBUG_NUM_UAS) != SDEBUG_NUM_UAS)) {
		errsts = make_ua(scp, devip);
		if (errsts)
			goto check_cond;
	}
	if (unlikely(((F_M_ACCESS & flags) || scp->cmnd[0] == TEST_UNIT_READY) &&
		     atomic_read(&devip->stopped))) {
		errsts = resp_not_ready(scp, devip);
		if (errsts)
			goto fini;
	}
	if (sdebug_fake_rw && (F_FAKE_RW & flags))
		goto fini;
	if (unlikely(sdebug_every_nth)) {
		if (fake_timeout(scp))
			return 0;	/* ignore command: make trouble */
	}
	if (likely(oip->pfp))
		pfp = oip->pfp;	/* calls a resp_* function */
	else
		pfp = r_pfp;    /* if leaf function ptr NULL, try the root's */

fini:
	if (F_DELAY_OVERR & flags)	/* cmds like INQUIRY respond asap */
		return schedule_resp(scp, devip, errsts, pfp, 0, 0);
	else if ((flags & F_LONG_DELAY) && (sdebug_jdelay > 0 ||
					    sdebug_ndelay > 10000)) {
		/*
		 * Skip long delays if ndelay <= 10 microseconds. Otherwise
		 * for Start Stop Unit (SSU) want at least 1 second delay and
		 * if sdebug_jdelay>1 want a long delay of that many seconds.
		 * For Synchronize Cache want 1/20 of SSU's delay.
		 */
		int jdelay = (sdebug_jdelay < 2) ? 1 : sdebug_jdelay;
		int denom = (flags & F_SYNC_DELAY) ? 20 : 1;

		jdelay = mult_frac(USER_HZ * jdelay, HZ, denom * USER_HZ);
		return schedule_resp(scp, devip, errsts, pfp, jdelay, 0);
	} else
		return schedule_resp(scp, devip, errsts, pfp, sdebug_jdelay,
				     sdebug_ndelay);
check_cond:
	return schedule_resp(scp, devip, check_condition_result, NULL, 0, 0);
err_out:
	return schedule_resp(scp, NULL, DID_NO_CONNECT << 16, NULL, 0, 0);
}

static struct scsi_host_template sdebug_driver_template = {
	.show_info =		scsi_debug_show_info,
	.write_info =		scsi_debug_write_info,
	.proc_name =		sdebug_proc_name,
	.name =			"SCSI DEBUG",
	.info =			scsi_debug_info,
	.slave_alloc =		scsi_debug_slave_alloc,
	.slave_configure =	scsi_debug_slave_configure,
	.slave_destroy =	scsi_debug_slave_destroy,
	.ioctl =		scsi_debug_ioctl,
	.queuecommand =		scsi_debug_queuecommand,
	.change_queue_depth =	sdebug_change_qdepth,
	.map_queues =		sdebug_map_queues,
	.mq_poll =		sdebug_blk_mq_poll,
	.eh_abort_handler =	scsi_debug_abort,
	.eh_device_reset_handler = scsi_debug_device_reset,
	.eh_target_reset_handler = scsi_debug_target_reset,
	.eh_bus_reset_handler = scsi_debug_bus_reset,
	.eh_host_reset_handler = scsi_debug_host_reset,
	.can_queue =		SDEBUG_CANQUEUE,
	.this_id =		7,
	.sg_tablesize =		SG_MAX_SEGMENTS,
	.cmd_per_lun =		DEF_CMD_PER_LUN,
	.max_sectors =		-1U,
	.max_segment_size =	-1U,
	.module =		THIS_MODULE,
	.track_queue_depth =	1,
};

static int sdebug_driver_probe(struct device *dev)
{
	int error = 0;
	struct sdebug_host_info *sdbg_host;
	struct Scsi_Host *hpnt;
	int hprot;

	sdbg_host = to_sdebug_host(dev);

	sdebug_driver_template.can_queue = sdebug_max_queue;
	sdebug_driver_template.cmd_per_lun = sdebug_max_queue;
	if (!sdebug_clustering)
		sdebug_driver_template.dma_boundary = PAGE_SIZE - 1;

	hpnt = scsi_host_alloc(&sdebug_driver_template, sizeof(sdbg_host));
	if (NULL == hpnt) {
		pr_err("scsi_host_alloc failed\n");
		error = -ENODEV;
		return error;
	}
	if (submit_queues > nr_cpu_ids) {
		pr_warn("%s: trim submit_queues (was %d) to nr_cpu_ids=%u\n",
			my_name, submit_queues, nr_cpu_ids);
		submit_queues = nr_cpu_ids;
	}
	/*
	 * Decide whether to tell scsi subsystem that we want mq. The
	 * following should give the same answer for each host.
	 */
	hpnt->nr_hw_queues = submit_queues;
	if (sdebug_host_max_queue)
		hpnt->host_tagset = 1;

	/* poll queues are possible for nr_hw_queues > 1 */
	if (hpnt->nr_hw_queues == 1 || (poll_queues < 1)) {
		pr_warn("%s: trim poll_queues to 0. poll_q/nr_hw = (%d/%d)\n",
			 my_name, poll_queues, hpnt->nr_hw_queues);
		poll_queues = 0;
	}

	/*
	 * Poll queues don't need interrupts, but we need at least one I/O queue
	 * left over for non-polled I/O.
	 * If condition not met, trim poll_queues to 1 (just for simplicity).
	 */
	if (poll_queues >= submit_queues) {
		if (submit_queues < 3)
			pr_warn("%s: trim poll_queues to 1\n", my_name);
		else
			pr_warn("%s: trim poll_queues to 1. Perhaps try poll_queues=%d\n",
				my_name, submit_queues - 1);
		poll_queues = 1;
	}
	if (poll_queues)
		hpnt->nr_maps = 3;

	sdbg_host->shost = hpnt;
	*((struct sdebug_host_info **)hpnt->hostdata) = sdbg_host;
	if ((hpnt->this_id >= 0) && (sdebug_num_tgts > hpnt->this_id))
		hpnt->max_id = sdebug_num_tgts + 1;
	else
		hpnt->max_id = sdebug_num_tgts;
	/* = sdebug_max_luns; */
	hpnt->max_lun = SCSI_W_LUN_REPORT_LUNS + 1;

	hprot = 0;

	switch (sdebug_dif) {

	case T10_PI_TYPE1_PROTECTION:
		hprot = SHOST_DIF_TYPE1_PROTECTION;
		if (sdebug_dix)
			hprot |= SHOST_DIX_TYPE1_PROTECTION;
		break;

	case T10_PI_TYPE2_PROTECTION:
		hprot = SHOST_DIF_TYPE2_PROTECTION;
		if (sdebug_dix)
			hprot |= SHOST_DIX_TYPE2_PROTECTION;
		break;

	case T10_PI_TYPE3_PROTECTION:
		hprot = SHOST_DIF_TYPE3_PROTECTION;
		if (sdebug_dix)
			hprot |= SHOST_DIX_TYPE3_PROTECTION;
		break;

	default:
		if (sdebug_dix)
			hprot |= SHOST_DIX_TYPE0_PROTECTION;
		break;
	}

	scsi_host_set_prot(hpnt, hprot);

	if (have_dif_prot || sdebug_dix)
		pr_info("host protection%s%s%s%s%s%s%s\n",
			(hprot & SHOST_DIF_TYPE1_PROTECTION) ? " DIF1" : "",
			(hprot & SHOST_DIF_TYPE2_PROTECTION) ? " DIF2" : "",
			(hprot & SHOST_DIF_TYPE3_PROTECTION) ? " DIF3" : "",
			(hprot & SHOST_DIX_TYPE0_PROTECTION) ? " DIX0" : "",
			(hprot & SHOST_DIX_TYPE1_PROTECTION) ? " DIX1" : "",
			(hprot & SHOST_DIX_TYPE2_PROTECTION) ? " DIX2" : "",
			(hprot & SHOST_DIX_TYPE3_PROTECTION) ? " DIX3" : "");

	if (sdebug_guard == 1)
		scsi_host_set_guard(hpnt, SHOST_DIX_GUARD_IP);
	else
		scsi_host_set_guard(hpnt, SHOST_DIX_GUARD_CRC);

	sdebug_verbose = !!(SDEBUG_OPT_NOISE & sdebug_opts);
	sdebug_any_injecting_opt = !!(SDEBUG_OPT_ALL_INJECTING & sdebug_opts);
	if (sdebug_every_nth)	/* need stats counters for every_nth */
		sdebug_statistics = true;
	error = scsi_add_host(hpnt, &sdbg_host->dev);
	if (error) {
		pr_err("scsi_add_host failed\n");
		error = -ENODEV;
		scsi_host_put(hpnt);
	} else {
		scsi_scan_host(hpnt);
	}

	return error;
}

static void sdebug_driver_remove(struct device *dev)
{
	struct sdebug_host_info *sdbg_host;
	struct sdebug_dev_info *sdbg_devinfo, *tmp;

	sdbg_host = to_sdebug_host(dev);

	scsi_remove_host(sdbg_host->shost);

	list_for_each_entry_safe(sdbg_devinfo, tmp, &sdbg_host->dev_info_list,
				 dev_list) {
		list_del(&sdbg_devinfo->dev_list);
		kfree(sdbg_devinfo->zstate);
		kfree(sdbg_devinfo);
	}

	scsi_host_put(sdbg_host->shost);
}

static int pseudo_lld_bus_match(struct device *dev,
				struct device_driver *dev_driver)
{
	return 1;
}

static struct bus_type pseudo_lld_bus = {
	.name = "pseudo",
	.match = pseudo_lld_bus_match,
	.probe = sdebug_driver_probe,
	.remove = sdebug_driver_remove,
	.drv_groups = sdebug_drv_groups,
};<|MERGE_RESOLUTION|>--- conflicted
+++ resolved
@@ -5398,11 +5398,7 @@
 {
 	bool new_sd_dp;
 	bool inject = false;
-<<<<<<< HEAD
-	bool hipri = scsi_cmd_to_rq(cmnd)->cmd_flags & REQ_HIPRI;
-=======
 	bool polled = scsi_cmd_to_rq(cmnd)->cmd_flags & REQ_POLLED;
->>>>>>> df0cc57e
 	int k, num_in_q, qdepth;
 	unsigned long iflags;
 	u64 ns_from_boot = 0;

--- conflicted
+++ resolved
@@ -479,9 +479,6 @@
 		}
 	}
 
-<<<<<<< HEAD
-	dev->caps.max_counters = dev_cap->max_counters;
-=======
 	if (mlx4_is_master(dev) && (dev->caps.num_ports == 2) &&
 	    (port_type_array[0] == MLX4_PORT_TYPE_IB) &&
 	    (port_type_array[1] == MLX4_PORT_TYPE_ETH)) {
@@ -490,8 +487,7 @@
 		dev->caps.flags2 &= ~MLX4_DEV_CAP_FLAG2_QOS_VPP;
 	}
 
-	dev->caps.max_counters = 1 << ilog2(dev_cap->max_counters);
->>>>>>> f1590670
+	dev->caps.max_counters = dev_cap->max_counters;
 
 	dev->caps.reserved_qps_cnt[MLX4_QP_REGION_FW] = dev_cap->reserved_qps;
 	dev->caps.reserved_qps_cnt[MLX4_QP_REGION_ETH_ADDR] =

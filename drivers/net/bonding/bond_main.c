--- conflicted
+++ resolved
@@ -395,13 +395,8 @@
 	skb->dev = slave_dev;
 
 	BUILD_BUG_ON(sizeof(skb->queue_mapping) !=
-<<<<<<< HEAD
-		     sizeof(qdisc_skb_cb(skb)->bond_queue_mapping));
-	skb->queue_mapping = qdisc_skb_cb(skb)->bond_queue_mapping;
-=======
 		     sizeof(qdisc_skb_cb(skb)->slave_dev_queue_mapping));
 	skb->queue_mapping = qdisc_skb_cb(skb)->slave_dev_queue_mapping;
->>>>>>> 0d7614f0
 
 	if (unlikely(netpoll_tx_running(slave_dev)))
 		bond_netpoll_send_skb(bond_get_slave_by_dev(bond, slave_dev), skb);
@@ -4189,11 +4184,7 @@
 	/*
 	 * Save the original txq to restore before passing to the driver
 	 */
-<<<<<<< HEAD
-	qdisc_skb_cb(skb)->bond_queue_mapping = skb->queue_mapping;
-=======
 	qdisc_skb_cb(skb)->slave_dev_queue_mapping = skb->queue_mapping;
->>>>>>> 0d7614f0
 
 	if (unlikely(txq >= dev->real_num_tx_queues)) {
 		do {

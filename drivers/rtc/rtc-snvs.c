/*
 * Copyright (C) 2011-2012 Freescale Semiconductor, Inc.
 *
 * The code contained herein is licensed under the GNU General Public
 * License. You may obtain a copy of the GNU General Public License
 * Version 2 or later at the following locations:
 *
 * http://www.opensource.org/licenses/gpl-license.html
 * http://www.gnu.org/copyleft/gpl.html
 */

#include <linux/init.h>
#include <linux/io.h>
#include <linux/kernel.h>
#include <linux/module.h>
#include <linux/of.h>
#include <linux/of_device.h>
#include <linux/platform_device.h>
#include <linux/rtc.h>
#include <linux/clk.h>

/* These register offsets are relative to LP (Low Power) range */
#define SNVS_LPCR		0x04
#define SNVS_LPSR		0x18
#define SNVS_LPSRTCMR		0x1c
#define SNVS_LPSRTCLR		0x20
#define SNVS_LPTAR		0x24
#define SNVS_LPPGDR		0x30

#define SNVS_LPCR_SRTC_ENV	(1 << 0)
#define SNVS_LPCR_LPTA_EN	(1 << 1)
#define SNVS_LPCR_LPWUI_EN	(1 << 3)
#define SNVS_LPSR_LPTA		(1 << 0)

#define SNVS_LPPGDR_INIT	0x41736166
#define CNTR_TO_SECS_SH		15

struct snvs_rtc_data {
	struct rtc_device *rtc;
	void __iomem *ioaddr;
	int irq;
	spinlock_t lock;
	struct clk *clk;
};

static u32 rtc_read_lp_counter(void __iomem *ioaddr)
{
	u64 read1, read2;

	do {
		read1 = readl(ioaddr + SNVS_LPSRTCMR);
		read1 <<= 32;
		read1 |= readl(ioaddr + SNVS_LPSRTCLR);

		read2 = readl(ioaddr + SNVS_LPSRTCMR);
		read2 <<= 32;
		read2 |= readl(ioaddr + SNVS_LPSRTCLR);
	} while (read1 != read2);

	/* Convert 47-bit counter to 32-bit raw second count */
	return (u32) (read1 >> CNTR_TO_SECS_SH);
}

static void rtc_write_sync_lp(void __iomem *ioaddr)
{
	u32 count1, count2, count3;
	int i;

	/* Wait for 3 CKIL cycles */
	for (i = 0; i < 3; i++) {
		do {
			count1 = readl(ioaddr + SNVS_LPSRTCLR);
			count2 = readl(ioaddr + SNVS_LPSRTCLR);
		} while (count1 != count2);

		/* Now wait until counter value changes */
		do {
			do {
				count2 = readl(ioaddr + SNVS_LPSRTCLR);
				count3 = readl(ioaddr + SNVS_LPSRTCLR);
			} while (count2 != count3);
		} while (count3 == count1);
	}
}

static int snvs_rtc_enable(struct snvs_rtc_data *data, bool enable)
{
	unsigned long flags;
	int timeout = 1000;
	u32 lpcr;

	spin_lock_irqsave(&data->lock, flags);

	lpcr = readl(data->ioaddr + SNVS_LPCR);
	if (enable)
		lpcr |= SNVS_LPCR_SRTC_ENV;
	else
		lpcr &= ~SNVS_LPCR_SRTC_ENV;
	writel(lpcr, data->ioaddr + SNVS_LPCR);

	spin_unlock_irqrestore(&data->lock, flags);

	while (--timeout) {
		lpcr = readl(data->ioaddr + SNVS_LPCR);

		if (enable) {
			if (lpcr & SNVS_LPCR_SRTC_ENV)
				break;
		} else {
			if (!(lpcr & SNVS_LPCR_SRTC_ENV))
				break;
		}
	}

	if (!timeout)
		return -ETIMEDOUT;

	return 0;
}

static int snvs_rtc_read_time(struct device *dev, struct rtc_time *tm)
{
	struct snvs_rtc_data *data = dev_get_drvdata(dev);
	unsigned long time = rtc_read_lp_counter(data->ioaddr);

	rtc_time_to_tm(time, tm);

	return 0;
}

static int snvs_rtc_set_time(struct device *dev, struct rtc_time *tm)
{
	struct snvs_rtc_data *data = dev_get_drvdata(dev);
	unsigned long time;

	rtc_tm_to_time(tm, &time);

	/* Disable RTC first */
	snvs_rtc_enable(data, false);

	/* Write 32-bit time to 47-bit timer, leaving 15 LSBs blank */
	writel(time << CNTR_TO_SECS_SH, data->ioaddr + SNVS_LPSRTCLR);
	writel(time >> (32 - CNTR_TO_SECS_SH), data->ioaddr + SNVS_LPSRTCMR);

	/* Enable RTC again */
	snvs_rtc_enable(data, true);

	return 0;
}

static int snvs_rtc_read_alarm(struct device *dev, struct rtc_wkalrm *alrm)
{
	struct snvs_rtc_data *data = dev_get_drvdata(dev);
	u32 lptar, lpsr;

	lptar = readl(data->ioaddr + SNVS_LPTAR);
	rtc_time_to_tm(lptar, &alrm->time);

	lpsr = readl(data->ioaddr + SNVS_LPSR);
	alrm->pending = (lpsr & SNVS_LPSR_LPTA) ? 1 : 0;

	return 0;
}

static int snvs_rtc_alarm_irq_enable(struct device *dev, unsigned int enable)
{
	struct snvs_rtc_data *data = dev_get_drvdata(dev);
	u32 lpcr;
	unsigned long flags;

	spin_lock_irqsave(&data->lock, flags);

	lpcr = readl(data->ioaddr + SNVS_LPCR);
	if (enable)
		lpcr |= (SNVS_LPCR_LPTA_EN | SNVS_LPCR_LPWUI_EN);
	else
		lpcr &= ~(SNVS_LPCR_LPTA_EN | SNVS_LPCR_LPWUI_EN);
	writel(lpcr, data->ioaddr + SNVS_LPCR);

	spin_unlock_irqrestore(&data->lock, flags);

	rtc_write_sync_lp(data->ioaddr);

	return 0;
}

static int snvs_rtc_set_alarm(struct device *dev, struct rtc_wkalrm *alrm)
{
	struct snvs_rtc_data *data = dev_get_drvdata(dev);
	struct rtc_time *alrm_tm = &alrm->time;
	unsigned long time;
	unsigned long flags;
	u32 lpcr;

	rtc_tm_to_time(alrm_tm, &time);

	spin_lock_irqsave(&data->lock, flags);

	/* Have to clear LPTA_EN before programming new alarm time in LPTAR */
	lpcr = readl(data->ioaddr + SNVS_LPCR);
	lpcr &= ~SNVS_LPCR_LPTA_EN;
	writel(lpcr, data->ioaddr + SNVS_LPCR);

	spin_unlock_irqrestore(&data->lock, flags);

	writel(time, data->ioaddr + SNVS_LPTAR);

	/* Clear alarm interrupt status bit */
	writel(SNVS_LPSR_LPTA, data->ioaddr + SNVS_LPSR);

	return snvs_rtc_alarm_irq_enable(dev, alrm->enabled);
}

static const struct rtc_class_ops snvs_rtc_ops = {
	.read_time = snvs_rtc_read_time,
	.set_time = snvs_rtc_set_time,
	.read_alarm = snvs_rtc_read_alarm,
	.set_alarm = snvs_rtc_set_alarm,
	.alarm_irq_enable = snvs_rtc_alarm_irq_enable,
};

static irqreturn_t snvs_rtc_irq_handler(int irq, void *dev_id)
{
	struct device *dev = dev_id;
	struct snvs_rtc_data *data = dev_get_drvdata(dev);
	u32 lpsr;
	u32 events = 0;

	lpsr = readl(data->ioaddr + SNVS_LPSR);

	if (lpsr & SNVS_LPSR_LPTA) {
		events |= (RTC_AF | RTC_IRQF);

		/* RTC alarm should be one-shot */
		snvs_rtc_alarm_irq_enable(dev, 0);

		rtc_update_irq(data->rtc, 1, events);
	}

	/* clear interrupt status */
	writel(lpsr, data->ioaddr + SNVS_LPSR);

	return events ? IRQ_HANDLED : IRQ_NONE;
}

static int snvs_rtc_probe(struct platform_device *pdev)
{
	struct snvs_rtc_data *data;
	struct resource *res;
	int ret;

	data = devm_kzalloc(&pdev->dev, sizeof(*data), GFP_KERNEL);
	if (!data)
		return -ENOMEM;

	res = platform_get_resource(pdev, IORESOURCE_MEM, 0);
	data->ioaddr = devm_ioremap_resource(&pdev->dev, res);
	if (IS_ERR(data->ioaddr))
		return PTR_ERR(data->ioaddr);

	data->irq = platform_get_irq(pdev, 0);
	if (data->irq < 0)
		return data->irq;

	data->clk = devm_clk_get(&pdev->dev, "snvs-rtc");
	if (IS_ERR(data->clk)) {
		data->clk = NULL;
	} else {
		ret = clk_prepare_enable(data->clk);
		if (ret) {
			dev_err(&pdev->dev,
				"Could not prepare or enable the snvs clock\n");
			return ret;
		}
	}

	platform_set_drvdata(pdev, data);

	spin_lock_init(&data->lock);

	/* Initialize glitch detect */
	writel(SNVS_LPPGDR_INIT, data->ioaddr + SNVS_LPPGDR);

	/* Clear interrupt status */
	writel(0xffffffff, data->ioaddr + SNVS_LPSR);

	/* Enable RTC */
	snvs_rtc_enable(data, true);

	device_init_wakeup(&pdev->dev, true);

	ret = devm_request_irq(&pdev->dev, data->irq, snvs_rtc_irq_handler,
			       IRQF_SHARED, "rtc alarm", &pdev->dev);
	if (ret) {
		dev_err(&pdev->dev, "failed to request irq %d: %d\n",
			data->irq, ret);
		goto error_rtc_device_register;
	}

	data->rtc = devm_rtc_device_register(&pdev->dev, pdev->name,
					&snvs_rtc_ops, THIS_MODULE);
	if (IS_ERR(data->rtc)) {
		ret = PTR_ERR(data->rtc);
		dev_err(&pdev->dev, "failed to register rtc: %d\n", ret);
		goto error_rtc_device_register;
	}

	return 0;

error_rtc_device_register:
	if (data->clk)
		clk_disable_unprepare(data->clk);

	return ret;
}

#ifdef CONFIG_PM_SLEEP
static int snvs_rtc_suspend(struct device *dev)
{
	struct snvs_rtc_data *data = dev_get_drvdata(dev);

	if (device_may_wakeup(dev))
		enable_irq_wake(data->irq);

	if (data->clk)
		clk_disable_unprepare(data->clk);

	return 0;
}

static int snvs_rtc_resume(struct device *dev)
{
	struct snvs_rtc_data *data = dev_get_drvdata(dev);
	int ret;

	if (device_may_wakeup(dev))
		disable_irq_wake(data->irq);

	if (data->clk) {
		ret = clk_prepare_enable(data->clk);
		if (ret)
			return ret;
	}

	return 0;
}

static const struct dev_pm_ops snvs_rtc_pm_ops = {
	.suspend_noirq = snvs_rtc_suspend,
	.resume_noirq = snvs_rtc_resume,
};

#define SNVS_RTC_PM_OPS	(&snvs_rtc_pm_ops)

#else

#define SNVS_RTC_PM_OPS	NULL

#endif

static const struct of_device_id snvs_dt_ids[] = {
	{ .compatible = "fsl,sec-v4.0-mon-rtc-lp", },
	{ /* sentinel */ }
};
MODULE_DEVICE_TABLE(of, snvs_dt_ids);

static struct platform_driver snvs_rtc_driver = {
	.driver = {
		.name	= "snvs_rtc",
<<<<<<< HEAD
		.owner	= THIS_MODULE,
		.pm	= SNVS_RTC_PM_OPS,
=======
		.pm	= &snvs_rtc_pm_ops,
>>>>>>> f1c488a7
		.of_match_table = snvs_dt_ids,
	},
	.probe		= snvs_rtc_probe,
};
module_platform_driver(snvs_rtc_driver);

MODULE_AUTHOR("Freescale Semiconductor, Inc.");
MODULE_DESCRIPTION("Freescale SNVS RTC Driver");
MODULE_LICENSE("GPL");<|MERGE_RESOLUTION|>--- conflicted
+++ resolved
@@ -367,12 +367,7 @@
 static struct platform_driver snvs_rtc_driver = {
 	.driver = {
 		.name	= "snvs_rtc",
-<<<<<<< HEAD
-		.owner	= THIS_MODULE,
 		.pm	= SNVS_RTC_PM_OPS,
-=======
-		.pm	= &snvs_rtc_pm_ops,
->>>>>>> f1c488a7
 		.of_match_table = snvs_dt_ids,
 	},
 	.probe		= snvs_rtc_probe,

// SPDX-License-Identifier: GPL-2.0-only
/*
 * svghelper.c - helper functions for outputting svg
 *
 * (C) Copyright 2009 Intel Corporation
 *
 * Authors:
 *     Arjan van de Ven <arjan@linux.intel.com>
 */

#include <inttypes.h>
#include <stdio.h>
#include <stdlib.h>
#include <unistd.h>
#include <string.h>
#include <linux/bitmap.h>
#include <linux/string.h>
#include <linux/time64.h>
#include <linux/zalloc.h>
#include <internal/cpumap.h>
#include <perf/cpumap.h>

#include "env.h"
#include "svghelper.h"

static u64 first_time, last_time;
static u64 turbo_frequency, max_freq;


#define SLOT_MULT 30.0
#define SLOT_HEIGHT 25.0
#define SLOT_HALF (SLOT_HEIGHT / 2)

int svg_page_width = 1000;
u64 svg_highlight;
const char *svg_highlight_name;

#define MIN_TEXT_SIZE 0.01

static u64 total_height;
static FILE *svgfile;

static double cpu2slot(int cpu)
{
	return 2 * cpu + 1;
}

static int *topology_map;

static double cpu2y(int cpu)
{
	if (topology_map)
		return cpu2slot(topology_map[cpu]) * SLOT_MULT;
	else
		return cpu2slot(cpu) * SLOT_MULT;
}

static double time2pixels(u64 __time)
{
	double X;

	X = 1.0 * svg_page_width * (__time - first_time) / (last_time - first_time);
	return X;
}

/*
 * Round text sizes so that the svg viewer only needs a discrete
 * number of renderings of the font
 */
static double round_text_size(double size)
{
	int loop = 100;
	double target = 10.0;

	if (size >= 10.0)
		return size;
	while (loop--) {
		if (size >= target)
			return target;
		target = target / 2.0;
	}
	return size;
}

void open_svg(const char *filename, int cpus, int rows, u64 start, u64 end)
{
	int new_width;

	svgfile = fopen(filename, "w");
	if (!svgfile) {
		fprintf(stderr, "Cannot open %s for output\n", filename);
		return;
	}
	first_time = start;
	first_time = first_time / 100000000 * 100000000;
	last_time = end;

	/*
	 * if the recording is short, we default to a width of 1000, but
	 * for longer recordings we want at least 200 units of width per second
	 */
	new_width = (last_time - first_time) / 5000000;

	if (new_width > svg_page_width)
		svg_page_width = new_width;

	total_height = (1 + rows + cpu2slot(cpus)) * SLOT_MULT;
	fprintf(svgfile, "<?xml version=\"1.0\" standalone=\"no\"?> \n");
	fprintf(svgfile, "<!DOCTYPE svg SYSTEM \"http://www.w3.org/Graphics/SVG/1.1/DTD/svg11.dtd\">\n");
	fprintf(svgfile, "<svg width=\"%i\" height=\"%" PRIu64 "\" version=\"1.1\" xmlns=\"http://www.w3.org/2000/svg\">\n", svg_page_width, total_height);

	fprintf(svgfile, "<defs>\n  <style type=\"text/css\">\n    <![CDATA[\n");

	fprintf(svgfile, "      rect          { stroke-width: 1; }\n");
	fprintf(svgfile, "      rect.process  { fill:rgb(180,180,180); fill-opacity:0.9; stroke-width:1;   stroke:rgb(  0,  0,  0); } \n");
	fprintf(svgfile, "      rect.process2 { fill:rgb(180,180,180); fill-opacity:0.9; stroke-width:0;   stroke:rgb(  0,  0,  0); } \n");
	fprintf(svgfile, "      rect.process3 { fill:rgb(180,180,180); fill-opacity:0.5; stroke-width:0;   stroke:rgb(  0,  0,  0); } \n");
	fprintf(svgfile, "      rect.sample   { fill:rgb(  0,  0,255); fill-opacity:0.8; stroke-width:0;   stroke:rgb(  0,  0,  0); } \n");
	fprintf(svgfile, "      rect.sample_hi{ fill:rgb(255,128,  0); fill-opacity:0.8; stroke-width:0;   stroke:rgb(  0,  0,  0); } \n");
	fprintf(svgfile, "      rect.error    { fill:rgb(255,  0,  0); fill-opacity:0.5; stroke-width:0;   stroke:rgb(  0,  0,  0); } \n");
	fprintf(svgfile, "      rect.net      { fill:rgb(  0,128,  0); fill-opacity:0.5; stroke-width:0;   stroke:rgb(  0,  0,  0); } \n");
	fprintf(svgfile, "      rect.disk     { fill:rgb(  0,  0,255); fill-opacity:0.5; stroke-width:0;   stroke:rgb(  0,  0,  0); } \n");
	fprintf(svgfile, "      rect.sync     { fill:rgb(128,128,  0); fill-opacity:0.5; stroke-width:0;   stroke:rgb(  0,  0,  0); } \n");
	fprintf(svgfile, "      rect.poll     { fill:rgb(  0,128,128); fill-opacity:0.2; stroke-width:0;   stroke:rgb(  0,  0,  0); } \n");
	fprintf(svgfile, "      rect.blocked  { fill:rgb(255,  0,  0); fill-opacity:0.5; stroke-width:0;   stroke:rgb(  0,  0,  0); } \n");
	fprintf(svgfile, "      rect.waiting  { fill:rgb(224,214,  0); fill-opacity:0.8; stroke-width:0;   stroke:rgb(  0,  0,  0); } \n");
	fprintf(svgfile, "      rect.WAITING  { fill:rgb(255,214, 48); fill-opacity:0.6; stroke-width:0;   stroke:rgb(  0,  0,  0); } \n");
	fprintf(svgfile, "      rect.cpu      { fill:rgb(192,192,192); fill-opacity:0.2; stroke-width:0.5; stroke:rgb(128,128,128); } \n");
	fprintf(svgfile, "      rect.pstate   { fill:rgb(128,128,128); fill-opacity:0.8; stroke-width:0; } \n");
	fprintf(svgfile, "      rect.c1       { fill:rgb(255,214,214); fill-opacity:0.5; stroke-width:0; } \n");
	fprintf(svgfile, "      rect.c2       { fill:rgb(255,172,172); fill-opacity:0.5; stroke-width:0; } \n");
	fprintf(svgfile, "      rect.c3       { fill:rgb(255,130,130); fill-opacity:0.5; stroke-width:0; } \n");
	fprintf(svgfile, "      rect.c4       { fill:rgb(255, 88, 88); fill-opacity:0.5; stroke-width:0; } \n");
	fprintf(svgfile, "      rect.c5       { fill:rgb(255, 44, 44); fill-opacity:0.5; stroke-width:0; } \n");
	fprintf(svgfile, "      rect.c6       { fill:rgb(255,  0,  0); fill-opacity:0.5; stroke-width:0; } \n");
	fprintf(svgfile, "      line.pstate   { stroke:rgb(255,255,  0); stroke-opacity:0.8; stroke-width:2; } \n");

	fprintf(svgfile, "    ]]>\n   </style>\n</defs>\n");
}

static double normalize_height(double height)
{
	if (height < 0.25)
		return 0.25;
	else if (height < 0.50)
		return 0.50;
	else if (height < 0.75)
		return 0.75;
	else
		return 0.100;
}

void svg_ubox(int Yslot, u64 start, u64 end, double height, const char *type, int fd, int err, int merges)
{
	double w = time2pixels(end) - time2pixels(start);
	height = normalize_height(height);

	if (!svgfile)
		return;

	fprintf(svgfile, "<g>\n");
	fprintf(svgfile, "<title>fd=%d error=%d merges=%d</title>\n", fd, err, merges);
	fprintf(svgfile, "<rect x=\"%.8f\" width=\"%.8f\" y=\"%.1f\" height=\"%.1f\" class=\"%s\"/>\n",
		time2pixels(start),
		w,
		Yslot * SLOT_MULT,
		SLOT_HALF * height,
		type);
	fprintf(svgfile, "</g>\n");
}

void svg_lbox(int Yslot, u64 start, u64 end, double height, const char *type, int fd, int err, int merges)
{
	double w = time2pixels(end) - time2pixels(start);
	height = normalize_height(height);

	if (!svgfile)
		return;

	fprintf(svgfile, "<g>\n");
	fprintf(svgfile, "<title>fd=%d error=%d merges=%d</title>\n", fd, err, merges);
	fprintf(svgfile, "<rect x=\"%.8f\" width=\"%.8f\" y=\"%.1f\" height=\"%.1f\" class=\"%s\"/>\n",
		time2pixels(start),
		w,
		Yslot * SLOT_MULT + SLOT_HEIGHT - SLOT_HALF * height,
		SLOT_HALF * height,
		type);
	fprintf(svgfile, "</g>\n");
}

void svg_fbox(int Yslot, u64 start, u64 end, double height, const char *type, int fd, int err, int merges)
{
	double w = time2pixels(end) - time2pixels(start);
	height = normalize_height(height);

	if (!svgfile)
		return;

	fprintf(svgfile, "<g>\n");
	fprintf(svgfile, "<title>fd=%d error=%d merges=%d</title>\n", fd, err, merges);
	fprintf(svgfile, "<rect x=\"%.8f\" width=\"%.8f\" y=\"%.1f\" height=\"%.1f\" class=\"%s\"/>\n",
		time2pixels(start),
		w,
		Yslot * SLOT_MULT + SLOT_HEIGHT - SLOT_HEIGHT * height,
		SLOT_HEIGHT * height,
		type);
	fprintf(svgfile, "</g>\n");
}

void svg_box(int Yslot, u64 start, u64 end, const char *type)
{
	if (!svgfile)
		return;

	fprintf(svgfile, "<rect x=\"%.8f\" width=\"%.8f\" y=\"%.1f\" height=\"%.1f\" class=\"%s\"/>\n",
		time2pixels(start), time2pixels(end)-time2pixels(start), Yslot * SLOT_MULT, SLOT_HEIGHT, type);
}

static char *time_to_string(u64 duration);
void svg_blocked(int Yslot, int cpu, u64 start, u64 end, const char *backtrace)
{
	if (!svgfile)
		return;

	fprintf(svgfile, "<g>\n");
	fprintf(svgfile, "<title>#%d blocked %s</title>\n", cpu,
		time_to_string(end - start));
	if (backtrace)
		fprintf(svgfile, "<desc>Blocked on:\n%s</desc>\n", backtrace);
	svg_box(Yslot, start, end, "blocked");
	fprintf(svgfile, "</g>\n");
}

void svg_running(int Yslot, int cpu, u64 start, u64 end, const char *backtrace)
{
	double text_size;
	const char *type;

	if (!svgfile)
		return;

	if (svg_highlight && end - start > svg_highlight)
		type = "sample_hi";
	else
		type = "sample";
	fprintf(svgfile, "<g>\n");

	fprintf(svgfile, "<title>#%d running %s</title>\n",
		cpu, time_to_string(end - start));
	if (backtrace)
		fprintf(svgfile, "<desc>Switched because:\n%s</desc>\n", backtrace);
	fprintf(svgfile, "<rect x=\"%.8f\" width=\"%.8f\" y=\"%.1f\" height=\"%.1f\" class=\"%s\"/>\n",
		time2pixels(start), time2pixels(end)-time2pixels(start), Yslot * SLOT_MULT, SLOT_HEIGHT,
		type);

	text_size = (time2pixels(end)-time2pixels(start));
	if (cpu > 9)
		text_size = text_size/2;
	if (text_size > 1.25)
		text_size = 1.25;
	text_size = round_text_size(text_size);

	if (text_size > MIN_TEXT_SIZE)
		fprintf(svgfile, "<text x=\"%.8f\" y=\"%.8f\" font-size=\"%.8fpt\">%i</text>\n",
			time2pixels(start), Yslot *  SLOT_MULT + SLOT_HEIGHT - 1, text_size,  cpu + 1);

	fprintf(svgfile, "</g>\n");
}

static char *time_to_string(u64 duration)
{
	static char text[80];

	text[0] = 0;

	if (duration < NSEC_PER_USEC) /* less than 1 usec */
		return text;

	if (duration < NSEC_PER_MSEC) { /* less than 1 msec */
		sprintf(text, "%.1f us", duration / (double)NSEC_PER_USEC);
		return text;
	}
	sprintf(text, "%.1f ms", duration / (double)NSEC_PER_MSEC);

	return text;
}

void svg_waiting(int Yslot, int cpu, u64 start, u64 end, const char *backtrace)
{
	char *text;
	const char *style;
	double font_size;

	if (!svgfile)
		return;

	style = "waiting";

	if (end-start > 10 * NSEC_PER_MSEC) /* 10 msec */
		style = "WAITING";

	text = time_to_string(end-start);

	font_size = 1.0 * (time2pixels(end)-time2pixels(start));

	if (font_size > 3)
		font_size = 3;

	font_size = round_text_size(font_size);

	fprintf(svgfile, "<g transform=\"translate(%.8f,%.8f)\">\n", time2pixels(start), Yslot * SLOT_MULT);
	fprintf(svgfile, "<title>#%d waiting %s</title>\n", cpu, time_to_string(end - start));
	if (backtrace)
		fprintf(svgfile, "<desc>Waiting on:\n%s</desc>\n", backtrace);
	fprintf(svgfile, "<rect x=\"0\" width=\"%.8f\" y=\"0\" height=\"%.1f\" class=\"%s\"/>\n",
		time2pixels(end)-time2pixels(start), SLOT_HEIGHT, style);
	if (font_size > MIN_TEXT_SIZE)
		fprintf(svgfile, "<text transform=\"rotate(90)\" font-size=\"%.8fpt\"> %s</text>\n",
			font_size, text);
	fprintf(svgfile, "</g>\n");
}

static char *cpu_model(void)
{
	static char cpu_m[255];
	char buf[256];
	FILE *file;

	cpu_m[0] = 0;
	/* CPU type */
	file = fopen("/proc/cpuinfo", "r");
	if (file) {
		while (fgets(buf, 255, file)) {
			if (strstr(buf, "model name")) {
				strlcpy(cpu_m, &buf[13], 255);
				break;
			}
		}
		fclose(file);
	}

	/* CPU type */
	file = fopen("/sys/devices/system/cpu/cpu0/cpufreq/scaling_available_frequencies", "r");
	if (file) {
		while (fgets(buf, 255, file)) {
			unsigned int freq;
			freq = strtoull(buf, NULL, 10);
			if (freq > max_freq)
				max_freq = freq;
		}
		fclose(file);
	}
	return cpu_m;
}

void svg_cpu_box(int cpu, u64 __max_freq, u64 __turbo_freq)
{
	char cpu_string[80];
	if (!svgfile)
		return;

	max_freq = __max_freq;
	turbo_frequency = __turbo_freq;

	fprintf(svgfile, "<g>\n");

	fprintf(svgfile, "<rect x=\"%.8f\" width=\"%.8f\" y=\"%.1f\" height=\"%.1f\" class=\"cpu\"/>\n",
		time2pixels(first_time),
		time2pixels(last_time)-time2pixels(first_time),
		cpu2y(cpu), SLOT_MULT+SLOT_HEIGHT);

	sprintf(cpu_string, "CPU %i", (int)cpu);
	fprintf(svgfile, "<text x=\"%.8f\" y=\"%.8f\">%s</text>\n",
		10+time2pixels(first_time), cpu2y(cpu) + SLOT_HEIGHT/2, cpu_string);

	fprintf(svgfile, "<text transform=\"translate(%.8f,%.8f)\" font-size=\"1.25pt\">%s</text>\n",
		10+time2pixels(first_time), cpu2y(cpu) + SLOT_MULT + SLOT_HEIGHT - 4, cpu_model());

	fprintf(svgfile, "</g>\n");
}

void svg_process(int cpu, u64 start, u64 end, int pid, const char *name, const char *backtrace)
{
	double width;
	const char *type;

	if (!svgfile)
		return;

	if (svg_highlight && end - start >= svg_highlight)
		type = "sample_hi";
	else if (svg_highlight_name && strstr(name, svg_highlight_name))
		type = "sample_hi";
	else
		type = "sample";

	fprintf(svgfile, "<g transform=\"translate(%.8f,%.8f)\">\n", time2pixels(start), cpu2y(cpu));
	fprintf(svgfile, "<title>%d %s running %s</title>\n", pid, name, time_to_string(end - start));
	if (backtrace)
		fprintf(svgfile, "<desc>Switched because:\n%s</desc>\n", backtrace);
	fprintf(svgfile, "<rect x=\"0\" width=\"%.8f\" y=\"0\" height=\"%.1f\" class=\"%s\"/>\n",
		time2pixels(end)-time2pixels(start), SLOT_MULT+SLOT_HEIGHT, type);
	width = time2pixels(end)-time2pixels(start);
	if (width > 6)
		width = 6;

	width = round_text_size(width);

	if (width > MIN_TEXT_SIZE)
		fprintf(svgfile, "<text transform=\"rotate(90)\" font-size=\"%.8fpt\">%s</text>\n",
			width, name);

	fprintf(svgfile, "</g>\n");
}

void svg_cstate(int cpu, u64 start, u64 end, int type)
{
	double width;
	char style[128];

	if (!svgfile)
		return;


	fprintf(svgfile, "<g>\n");

	if (type > 6)
		type = 6;
	sprintf(style, "c%i", type);

	fprintf(svgfile, "<rect class=\"%s\" x=\"%.8f\" width=\"%.8f\" y=\"%.1f\" height=\"%.1f\"/>\n",
		style,
		time2pixels(start), time2pixels(end)-time2pixels(start),
		cpu2y(cpu), SLOT_MULT+SLOT_HEIGHT);

	width = (time2pixels(end)-time2pixels(start))/2.0;
	if (width > 6)
		width = 6;

	width = round_text_size(width);

	if (width > MIN_TEXT_SIZE)
		fprintf(svgfile, "<text x=\"%.8f\" y=\"%.8f\" font-size=\"%.8fpt\">C%i</text>\n",
			time2pixels(start), cpu2y(cpu)+width, width, type);

	fprintf(svgfile, "</g>\n");
}

static char *HzToHuman(unsigned long hz)
{
	static char buffer[1024];
	unsigned long long Hz;

	memset(buffer, 0, 1024);

	Hz = hz;

	/* default: just put the Number in */
	sprintf(buffer, "%9lli", Hz);

	if (Hz > 1000)
		sprintf(buffer, " %6lli Mhz", (Hz+500)/1000);

	if (Hz > 1500000)
		sprintf(buffer, " %6.2f Ghz", (Hz+5000.0)/1000000);

	if (Hz == turbo_frequency)
		sprintf(buffer, "Turbo");

	return buffer;
}

void svg_pstate(int cpu, u64 start, u64 end, u64 freq)
{
	double height = 0;

	if (!svgfile)
		return;

	fprintf(svgfile, "<g>\n");

	if (max_freq)
		height = freq * 1.0 / max_freq * (SLOT_HEIGHT + SLOT_MULT);
	height = 1 + cpu2y(cpu) + SLOT_MULT + SLOT_HEIGHT - height;
	fprintf(svgfile, "<line x1=\"%.8f\" x2=\"%.8f\" y1=\"%.1f\" y2=\"%.1f\" class=\"pstate\"/>\n",
		time2pixels(start), time2pixels(end), height, height);
	fprintf(svgfile, "<text x=\"%.8f\" y=\"%.8f\" font-size=\"0.25pt\">%s</text>\n",
		time2pixels(start), height+0.9, HzToHuman(freq));

	fprintf(svgfile, "</g>\n");
}


void svg_partial_wakeline(u64 start, int row1, char *desc1, int row2, char *desc2, const char *backtrace)
{
	double height;

	if (!svgfile)
		return;


	fprintf(svgfile, "<g>\n");

	fprintf(svgfile, "<title>%s wakes up %s</title>\n",
		desc1 ? desc1 : "?",
		desc2 ? desc2 : "?");

	if (backtrace)
		fprintf(svgfile, "<desc>%s</desc>\n", backtrace);

	if (row1 < row2) {
		if (row1) {
			fprintf(svgfile, "<line x1=\"%.8f\" y1=\"%.2f\" x2=\"%.8f\" y2=\"%.2f\" style=\"stroke:rgb(32,255,32);stroke-width:0.009\"/>\n",
				time2pixels(start), row1 * SLOT_MULT + SLOT_HEIGHT,  time2pixels(start), row1 * SLOT_MULT + SLOT_HEIGHT + SLOT_MULT/32);
			if (desc2)
				fprintf(svgfile, "<g transform=\"translate(%.8f,%.8f)\"><text transform=\"rotate(90)\" font-size=\"0.02pt\">%s &gt;</text></g>\n",
					time2pixels(start), row1 * SLOT_MULT + SLOT_HEIGHT + SLOT_HEIGHT/48, desc2);
		}
		if (row2) {
			fprintf(svgfile, "<line x1=\"%.8f\" y1=\"%.2f\" x2=\"%.8f\" y2=\"%.2f\" style=\"stroke:rgb(32,255,32);stroke-width:0.009\"/>\n",
				time2pixels(start), row2 * SLOT_MULT - SLOT_MULT/32,  time2pixels(start), row2 * SLOT_MULT);
			if (desc1)
				fprintf(svgfile, "<g transform=\"translate(%.8f,%.8f)\"><text transform=\"rotate(90)\" font-size=\"0.02pt\">%s &gt;</text></g>\n",
					time2pixels(start), row2 * SLOT_MULT - SLOT_MULT/32, desc1);
		}
	} else {
		if (row2) {
			fprintf(svgfile, "<line x1=\"%.8f\" y1=\"%.2f\" x2=\"%.8f\" y2=\"%.2f\" style=\"stroke:rgb(32,255,32);stroke-width:0.009\"/>\n",
				time2pixels(start), row2 * SLOT_MULT + SLOT_HEIGHT,  time2pixels(start), row2 * SLOT_MULT + SLOT_HEIGHT + SLOT_MULT/32);
			if (desc1)
				fprintf(svgfile, "<g transform=\"translate(%.8f,%.8f)\"><text transform=\"rotate(90)\" font-size=\"0.02pt\">%s &lt;</text></g>\n",
					time2pixels(start), row2 * SLOT_MULT + SLOT_HEIGHT + SLOT_MULT/48, desc1);
		}
		if (row1) {
			fprintf(svgfile, "<line x1=\"%.8f\" y1=\"%.2f\" x2=\"%.8f\" y2=\"%.2f\" style=\"stroke:rgb(32,255,32);stroke-width:0.009\"/>\n",
				time2pixels(start), row1 * SLOT_MULT - SLOT_MULT/32,  time2pixels(start), row1 * SLOT_MULT);
			if (desc2)
				fprintf(svgfile, "<g transform=\"translate(%.8f,%.8f)\"><text transform=\"rotate(90)\" font-size=\"0.02pt\">%s &lt;</text></g>\n",
					time2pixels(start), row1 * SLOT_MULT - SLOT_HEIGHT/32, desc2);
		}
	}
	height = row1 * SLOT_MULT;
	if (row2 > row1)
		height += SLOT_HEIGHT;
	if (row1)
		fprintf(svgfile, "<circle  cx=\"%.8f\" cy=\"%.2f\" r = \"0.01\"  style=\"fill:rgb(32,255,32)\"/>\n",
			time2pixels(start), height);

	fprintf(svgfile, "</g>\n");
}

void svg_wakeline(u64 start, int row1, int row2, const char *backtrace)
{
	double height;

	if (!svgfile)
		return;


	fprintf(svgfile, "<g>\n");

	if (backtrace)
		fprintf(svgfile, "<desc>%s</desc>\n", backtrace);

	if (row1 < row2)
		fprintf(svgfile, "<line x1=\"%.8f\" y1=\"%.2f\" x2=\"%.8f\" y2=\"%.2f\" style=\"stroke:rgb(32,255,32);stroke-width:0.009\"/>\n",
			time2pixels(start), row1 * SLOT_MULT + SLOT_HEIGHT,  time2pixels(start), row2 * SLOT_MULT);
	else
		fprintf(svgfile, "<line x1=\"%.8f\" y1=\"%.2f\" x2=\"%.8f\" y2=\"%.2f\" style=\"stroke:rgb(32,255,32);stroke-width:0.009\"/>\n",
			time2pixels(start), row2 * SLOT_MULT + SLOT_HEIGHT,  time2pixels(start), row1 * SLOT_MULT);

	height = row1 * SLOT_MULT;
	if (row2 > row1)
		height += SLOT_HEIGHT;
	fprintf(svgfile, "<circle  cx=\"%.8f\" cy=\"%.2f\" r = \"0.01\"  style=\"fill:rgb(32,255,32)\"/>\n",
			time2pixels(start), height);

	fprintf(svgfile, "</g>\n");
}

void svg_interrupt(u64 start, int row, const char *backtrace)
{
	if (!svgfile)
		return;

	fprintf(svgfile, "<g>\n");

	fprintf(svgfile, "<title>Wakeup from interrupt</title>\n");

	if (backtrace)
		fprintf(svgfile, "<desc>%s</desc>\n", backtrace);

	fprintf(svgfile, "<circle  cx=\"%.8f\" cy=\"%.2f\" r = \"0.01\"  style=\"fill:rgb(255,128,128)\"/>\n",
			time2pixels(start), row * SLOT_MULT);
	fprintf(svgfile, "<circle  cx=\"%.8f\" cy=\"%.2f\" r = \"0.01\"  style=\"fill:rgb(255,128,128)\"/>\n",
			time2pixels(start), row * SLOT_MULT + SLOT_HEIGHT);

	fprintf(svgfile, "</g>\n");
}

void svg_text(int Yslot, u64 start, const char *text)
{
	if (!svgfile)
		return;

	fprintf(svgfile, "<text x=\"%.8f\" y=\"%.8f\">%s</text>\n",
		time2pixels(start), Yslot * SLOT_MULT+SLOT_HEIGHT/2, text);
}

static void svg_legenda_box(int X, const char *text, const char *style)
{
	double boxsize;
	boxsize = SLOT_HEIGHT / 2;

	fprintf(svgfile, "<rect x=\"%i\" width=\"%.8f\" y=\"0\" height=\"%.1f\" class=\"%s\"/>\n",
		X, boxsize, boxsize, style);
	fprintf(svgfile, "<text transform=\"translate(%.8f, %.8f)\" font-size=\"%.8fpt\">%s</text>\n",
		X + boxsize + 5, boxsize, 0.8 * boxsize, text);
}

void svg_io_legenda(void)
{
	if (!svgfile)
		return;

	fprintf(svgfile, "<g>\n");
	svg_legenda_box(0,	"Disk", "disk");
	svg_legenda_box(100,	"Network", "net");
	svg_legenda_box(200,	"Sync", "sync");
	svg_legenda_box(300,	"Poll", "poll");
	svg_legenda_box(400,	"Error", "error");
	fprintf(svgfile, "</g>\n");
}

void svg_legenda(void)
{
	if (!svgfile)
		return;

	fprintf(svgfile, "<g>\n");
	svg_legenda_box(0,	"Running", "sample");
	svg_legenda_box(100,	"Idle","c1");
	svg_legenda_box(200,	"Deeper Idle", "c3");
	svg_legenda_box(350,	"Deepest Idle", "c6");
	svg_legenda_box(550,	"Sleeping", "process2");
	svg_legenda_box(650,	"Waiting for cpu", "waiting");
	svg_legenda_box(800,	"Blocked on IO", "blocked");
	fprintf(svgfile, "</g>\n");
}

void svg_time_grid(double min_thickness)
{
	u64 i;

	if (!svgfile)
		return;

	i = first_time;
	while (i < last_time) {
		int color = 220;
		double thickness = 0.075;
		if ((i % 100000000) == 0) {
			thickness = 0.5;
			color = 192;
		}
		if ((i % 1000000000) == 0) {
			thickness = 2.0;
			color = 128;
		}

		if (thickness >= min_thickness)
			fprintf(svgfile, "<line x1=\"%.8f\" y1=\"%.2f\" x2=\"%.8f\" y2=\"%" PRIu64 "\" style=\"stroke:rgb(%i,%i,%i);stroke-width:%.3f\"/>\n",
				time2pixels(i), SLOT_MULT/2, time2pixels(i),
				total_height, color, color, color, thickness);

		i += 10000000;
	}
}

void svg_close(void)
{
	if (svgfile) {
		fprintf(svgfile, "</svg>\n");
		fclose(svgfile);
		svgfile = NULL;
	}
}

#define cpumask_bits(maskp) ((maskp)->bits)
typedef struct { DECLARE_BITMAP(bits, MAX_NR_CPUS); } cpumask_t;

struct topology {
	cpumask_t *sib_core;
	int sib_core_nr;
	cpumask_t *sib_thr;
	int sib_thr_nr;
};

static void scan_thread_topology(int *map, struct topology *t, int cpu,
				 int *pos, int nr_cpus)
{
	int i;
	int thr;

	for (i = 0; i < t->sib_thr_nr; i++) {
		if (!test_bit(cpu, cpumask_bits(&t->sib_thr[i])))
			continue;

		for_each_set_bit(thr, cpumask_bits(&t->sib_thr[i]), nr_cpus)
			if (map[thr] == -1)
				map[thr] = (*pos)++;
	}
}

static void scan_core_topology(int *map, struct topology *t, int nr_cpus)
{
	int pos = 0;
	int i;
	int cpu;

	for (i = 0; i < t->sib_core_nr; i++)
		for_each_set_bit(cpu, cpumask_bits(&t->sib_core[i]), nr_cpus)
			scan_thread_topology(map, t, cpu, &pos, nr_cpus);
}

static int str_to_bitmap(char *s, cpumask_t *b, int nr_cpus)
{
	int i;
	int ret = 0;
	struct perf_cpu_map *m;
	struct perf_cpu c;

	m = perf_cpu_map__new(s);
	if (!m)
		return -1;

<<<<<<< HEAD
	for (i = 0; i < m->nr; i++) {
		c = m->map[i];
=======
	for (i = 0; i < perf_cpu_map__nr(m); i++) {
		c = perf_cpu_map__cpu(m, i);
>>>>>>> ed9f4f96
		if (c.cpu >= nr_cpus) {
			ret = -1;
			break;
		}

		set_bit(c.cpu, cpumask_bits(b));
	}

	perf_cpu_map__put(m);

	return ret;
}

int svg_build_topology_map(struct perf_env *env)
{
	int i, nr_cpus;
	struct topology t;
	char *sib_core, *sib_thr;

	nr_cpus = min(env->nr_cpus_online, MAX_NR_CPUS);

	t.sib_core_nr = env->nr_sibling_cores;
	t.sib_thr_nr = env->nr_sibling_threads;
	t.sib_core = calloc(env->nr_sibling_cores, sizeof(cpumask_t));
	t.sib_thr = calloc(env->nr_sibling_threads, sizeof(cpumask_t));

	sib_core = env->sibling_cores;
	sib_thr = env->sibling_threads;

	if (!t.sib_core || !t.sib_thr) {
		fprintf(stderr, "topology: no memory\n");
		goto exit;
	}

	for (i = 0; i < env->nr_sibling_cores; i++) {
		if (str_to_bitmap(sib_core, &t.sib_core[i], nr_cpus)) {
			fprintf(stderr, "topology: can't parse siblings map\n");
			goto exit;
		}

		sib_core += strlen(sib_core) + 1;
	}

	for (i = 0; i < env->nr_sibling_threads; i++) {
		if (str_to_bitmap(sib_thr, &t.sib_thr[i], nr_cpus)) {
			fprintf(stderr, "topology: can't parse siblings map\n");
			goto exit;
		}

		sib_thr += strlen(sib_thr) + 1;
	}

	topology_map = malloc(sizeof(int) * nr_cpus);
	if (!topology_map) {
		fprintf(stderr, "topology: no memory\n");
		goto exit;
	}

	for (i = 0; i < nr_cpus; i++)
		topology_map[i] = -1;

	scan_core_topology(topology_map, &t, nr_cpus);

	return 0;

exit:
	zfree(&t.sib_core);
	zfree(&t.sib_thr);

	return -1;
}<|MERGE_RESOLUTION|>--- conflicted
+++ resolved
@@ -734,13 +734,8 @@
 	if (!m)
 		return -1;
 
-<<<<<<< HEAD
-	for (i = 0; i < m->nr; i++) {
-		c = m->map[i];
-=======
 	for (i = 0; i < perf_cpu_map__nr(m); i++) {
 		c = perf_cpu_map__cpu(m, i);
->>>>>>> ed9f4f96
 		if (c.cpu >= nr_cpus) {
 			ret = -1;
 			break;

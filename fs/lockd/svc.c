--- conflicted
+++ resolved
@@ -780,17 +780,9 @@
 static int nlmsvc_dispatch(struct svc_rqst *rqstp, __be32 *statp)
 {
 	const struct svc_procedure *procp = rqstp->rq_procinfo;
-<<<<<<< HEAD
-	struct kvec *argv = rqstp->rq_arg.head;
-	struct kvec *resv = rqstp->rq_res.head;
-
-	svcxdr_init_decode(rqstp);
-	if (!procp->pc_decode(rqstp, argv->iov_base))
-=======
 
 	svcxdr_init_decode(rqstp);
 	if (!procp->pc_decode(rqstp, &rqstp->rq_arg_stream))
->>>>>>> df0cc57e
 		goto out_decode_err;
 
 	*statp = procp->pc_func(rqstp);
@@ -800,11 +792,7 @@
 		return 1;
 
 	svcxdr_init_encode(rqstp);
-<<<<<<< HEAD
-	if (!procp->pc_encode(rqstp, resv->iov_base + resv->iov_len))
-=======
 	if (!procp->pc_encode(rqstp, &rqstp->rq_res_stream))
->>>>>>> df0cc57e
 		goto out_encode_err;
 
 	return 1;

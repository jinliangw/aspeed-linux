// SPDX-License-Identifier: GPL-2.0
/*
 * linux/fs/lockd/xdr.c
 *
 * XDR support for lockd and the lock client.
 *
 * Copyright (C) 1995, 1996 Olaf Kirch <okir@monad.swb.de>
 */

#include <linux/types.h>
#include <linux/sched.h>
#include <linux/nfs.h>

#include <linux/sunrpc/xdr.h>
#include <linux/sunrpc/clnt.h>
#include <linux/sunrpc/svc.h>
#include <linux/sunrpc/stats.h>
#include <linux/lockd/lockd.h>

#include <uapi/linux/nfs2.h>

#include "svcxdr.h"


static inline loff_t
s32_to_loff_t(__s32 offset)
{
	return (loff_t)offset;
}

static inline __s32
loff_t_to_s32(loff_t offset)
{
	__s32 res;
	if (offset >= NLM_OFFSET_MAX)
		res = NLM_OFFSET_MAX;
	else if (offset <= -NLM_OFFSET_MAX)
		res = -NLM_OFFSET_MAX;
	else
		res = offset;
	return res;
}

/*
 * NLM file handles are defined by specification to be a variable-length
 * XDR opaque no longer than 1024 bytes. However, this implementation
 * constrains their length to exactly the length of an NFSv2 file
 * handle.
 */
static bool
svcxdr_decode_fhandle(struct xdr_stream *xdr, struct nfs_fh *fh)
{
	__be32 *p;
	u32 len;

	if (xdr_stream_decode_u32(xdr, &len) < 0)
		return false;
	if (len != NFS2_FHSIZE)
		return false;

	p = xdr_inline_decode(xdr, len);
	if (!p)
		return false;
	fh->size = NFS2_FHSIZE;
	memcpy(fh->data, p, len);
	memset(fh->data + NFS2_FHSIZE, 0, sizeof(fh->data) - NFS2_FHSIZE);

	return true;
}

static bool
svcxdr_decode_lock(struct xdr_stream *xdr, struct nlm_lock *lock)
{
	struct file_lock *fl = &lock->fl;
	s32 start, len, end;

	if (!svcxdr_decode_string(xdr, &lock->caller, &lock->len))
		return false;
	if (!svcxdr_decode_fhandle(xdr, &lock->fh))
		return false;
	if (!svcxdr_decode_owner(xdr, &lock->oh))
		return false;
	if (xdr_stream_decode_u32(xdr, &lock->svid) < 0)
		return false;
	if (xdr_stream_decode_u32(xdr, &start) < 0)
		return false;
	if (xdr_stream_decode_u32(xdr, &len) < 0)
		return false;

	locks_init_lock(fl);
	fl->fl_flags = FL_POSIX;
	fl->fl_type  = F_RDLCK;
	end = start + len - 1;
	fl->fl_start = s32_to_loff_t(start);
	if (len == 0 || end < 0)
		fl->fl_end = OFFSET_MAX;
	else
		fl->fl_end = s32_to_loff_t(end);

	return true;
}

static bool
svcxdr_encode_holder(struct xdr_stream *xdr, const struct nlm_lock *lock)
{
	const struct file_lock *fl = &lock->fl;
	s32 start, len;

	/* exclusive */
	if (xdr_stream_encode_bool(xdr, fl->fl_type != F_RDLCK) < 0)
		return false;
	if (xdr_stream_encode_u32(xdr, lock->svid) < 0)
		return false;
	if (!svcxdr_encode_owner(xdr, &lock->oh))
		return false;
	start = loff_t_to_s32(fl->fl_start);
	if (fl->fl_end == OFFSET_MAX)
		len = 0;
	else
		len = loff_t_to_s32(fl->fl_end - fl->fl_start + 1);
	if (xdr_stream_encode_u32(xdr, start) < 0)
		return false;
	if (xdr_stream_encode_u32(xdr, len) < 0)
		return false;

	return true;
}

static bool
svcxdr_encode_testrply(struct xdr_stream *xdr, const struct nlm_res *resp)
{
	if (!svcxdr_encode_stats(xdr, resp->status))
		return false;
	switch (resp->status) {
	case nlm_lck_denied:
		if (!svcxdr_encode_holder(xdr, &resp->lock))
			return false;
	}

	return true;
}


/*
 * Decode Call arguments
 */
<<<<<<< HEAD

int
nlmsvc_decode_void(struct svc_rqst *rqstp, __be32 *p)
{
	return 1;
}

int
nlmsvc_decode_testargs(struct svc_rqst *rqstp, __be32 *p)
{
	struct xdr_stream *xdr = &rqstp->rq_arg_stream;
	struct nlm_args *argp = rqstp->rq_argp;
	u32 exclusive;

	if (!svcxdr_decode_cookie(xdr, &argp->cookie))
		return 0;
	if (xdr_stream_decode_bool(xdr, &exclusive) < 0)
		return 0;
	if (!svcxdr_decode_lock(xdr, &argp->lock))
		return 0;
	if (exclusive)
		argp->lock.fl.fl_type = F_WRLCK;

	return 1;
=======

bool
nlmsvc_decode_void(struct svc_rqst *rqstp, struct xdr_stream *xdr)
{
	return true;
}

bool
nlmsvc_decode_testargs(struct svc_rqst *rqstp, struct xdr_stream *xdr)
{
	struct nlm_args *argp = rqstp->rq_argp;
	u32 exclusive;

	if (!svcxdr_decode_cookie(xdr, &argp->cookie))
		return false;
	if (xdr_stream_decode_bool(xdr, &exclusive) < 0)
		return false;
	if (!svcxdr_decode_lock(xdr, &argp->lock))
		return false;
	if (exclusive)
		argp->lock.fl.fl_type = F_WRLCK;

	return true;
>>>>>>> df0cc57e
}

bool
nlmsvc_decode_lockargs(struct svc_rqst *rqstp, struct xdr_stream *xdr)
{
	struct xdr_stream *xdr = &rqstp->rq_arg_stream;
	struct nlm_args *argp = rqstp->rq_argp;
	u32 exclusive;

	if (!svcxdr_decode_cookie(xdr, &argp->cookie))
<<<<<<< HEAD
		return 0;
	if (xdr_stream_decode_bool(xdr, &argp->block) < 0)
		return 0;
	if (xdr_stream_decode_bool(xdr, &exclusive) < 0)
		return 0;
	if (!svcxdr_decode_lock(xdr, &argp->lock))
		return 0;
	if (exclusive)
		argp->lock.fl.fl_type = F_WRLCK;
	if (xdr_stream_decode_bool(xdr, &argp->reclaim) < 0)
		return 0;
	if (xdr_stream_decode_u32(xdr, &argp->state) < 0)
		return 0;
	argp->monitor = 1;		/* monitor client by default */

	return 1;
=======
		return false;
	if (xdr_stream_decode_bool(xdr, &argp->block) < 0)
		return false;
	if (xdr_stream_decode_bool(xdr, &exclusive) < 0)
		return false;
	if (!svcxdr_decode_lock(xdr, &argp->lock))
		return false;
	if (exclusive)
		argp->lock.fl.fl_type = F_WRLCK;
	if (xdr_stream_decode_bool(xdr, &argp->reclaim) < 0)
		return false;
	if (xdr_stream_decode_u32(xdr, &argp->state) < 0)
		return false;
	argp->monitor = 1;		/* monitor client by default */

	return true;
>>>>>>> df0cc57e
}

bool
nlmsvc_decode_cancargs(struct svc_rqst *rqstp, struct xdr_stream *xdr)
{
	struct xdr_stream *xdr = &rqstp->rq_arg_stream;
	struct nlm_args *argp = rqstp->rq_argp;
	u32 exclusive;

	if (!svcxdr_decode_cookie(xdr, &argp->cookie))
<<<<<<< HEAD
		return 0;
	if (xdr_stream_decode_bool(xdr, &argp->block) < 0)
		return 0;
	if (xdr_stream_decode_bool(xdr, &exclusive) < 0)
		return 0;
	if (!svcxdr_decode_lock(xdr, &argp->lock))
		return 0;
	if (exclusive)
		argp->lock.fl.fl_type = F_WRLCK;

	return 1;
=======
		return false;
	if (xdr_stream_decode_bool(xdr, &argp->block) < 0)
		return false;
	if (xdr_stream_decode_bool(xdr, &exclusive) < 0)
		return false;
	if (!svcxdr_decode_lock(xdr, &argp->lock))
		return false;
	if (exclusive)
		argp->lock.fl.fl_type = F_WRLCK;

	return true;
>>>>>>> df0cc57e
}

bool
nlmsvc_decode_unlockargs(struct svc_rqst *rqstp, struct xdr_stream *xdr)
{
	struct xdr_stream *xdr = &rqstp->rq_arg_stream;
	struct nlm_args *argp = rqstp->rq_argp;

	if (!svcxdr_decode_cookie(xdr, &argp->cookie))
<<<<<<< HEAD
		return 0;
	if (!svcxdr_decode_lock(xdr, &argp->lock))
		return 0;
	argp->lock.fl.fl_type = F_UNLCK;

	return 1;
}

int
nlmsvc_decode_res(struct svc_rqst *rqstp, __be32 *p)
{
	struct xdr_stream *xdr = &rqstp->rq_arg_stream;
	struct nlm_res *resp = rqstp->rq_argp;

	if (!svcxdr_decode_cookie(xdr, &resp->cookie))
		return 0;
	if (!svcxdr_decode_stats(xdr, &resp->status))
		return 0;

	return 1;
}

int
nlmsvc_decode_reboot(struct svc_rqst *rqstp, __be32 *p)
{
	struct xdr_stream *xdr = &rqstp->rq_arg_stream;
	struct nlm_reboot *argp = rqstp->rq_argp;
	u32 len;

	if (xdr_stream_decode_u32(xdr, &len) < 0)
		return 0;
	if (len > SM_MAXSTRLEN)
		return 0;
	p = xdr_inline_decode(xdr, len);
	if (!p)
		return 0;
	argp->len = len;
	argp->mon = (char *)p;
	if (xdr_stream_decode_u32(xdr, &argp->state) < 0)
		return 0;
	p = xdr_inline_decode(xdr, SM_PRIV_SIZE);
	if (!p)
		return 0;
	memcpy(&argp->priv.data, p, sizeof(argp->priv.data));

	return 1;
}

int
nlmsvc_decode_shareargs(struct svc_rqst *rqstp, __be32 *p)
{
	struct xdr_stream *xdr = &rqstp->rq_arg_stream;
=======
		return false;
	if (!svcxdr_decode_lock(xdr, &argp->lock))
		return false;
	argp->lock.fl.fl_type = F_UNLCK;

	return true;
}

bool
nlmsvc_decode_res(struct svc_rqst *rqstp, struct xdr_stream *xdr)
{
	struct nlm_res *resp = rqstp->rq_argp;

	if (!svcxdr_decode_cookie(xdr, &resp->cookie))
		return false;
	if (!svcxdr_decode_stats(xdr, &resp->status))
		return false;

	return true;
}

bool
nlmsvc_decode_reboot(struct svc_rqst *rqstp, struct xdr_stream *xdr)
{
	struct nlm_reboot *argp = rqstp->rq_argp;
	__be32 *p;
	u32 len;

	if (xdr_stream_decode_u32(xdr, &len) < 0)
		return false;
	if (len > SM_MAXSTRLEN)
		return false;
	p = xdr_inline_decode(xdr, len);
	if (!p)
		return false;
	argp->len = len;
	argp->mon = (char *)p;
	if (xdr_stream_decode_u32(xdr, &argp->state) < 0)
		return false;
	p = xdr_inline_decode(xdr, SM_PRIV_SIZE);
	if (!p)
		return false;
	memcpy(&argp->priv.data, p, sizeof(argp->priv.data));

	return true;
}

bool
nlmsvc_decode_shareargs(struct svc_rqst *rqstp, struct xdr_stream *xdr)
{
>>>>>>> df0cc57e
	struct nlm_args *argp = rqstp->rq_argp;
	struct nlm_lock	*lock = &argp->lock;

	memset(lock, 0, sizeof(*lock));
	locks_init_lock(&lock->fl);
	lock->svid = ~(u32)0;

	if (!svcxdr_decode_cookie(xdr, &argp->cookie))
<<<<<<< HEAD
		return 0;
	if (!svcxdr_decode_string(xdr, &lock->caller, &lock->len))
		return 0;
	if (!svcxdr_decode_fhandle(xdr, &lock->fh))
		return 0;
	if (!svcxdr_decode_owner(xdr, &lock->oh))
		return 0;
	/* XXX: Range checks are missing in the original code */
	if (xdr_stream_decode_u32(xdr, &argp->fsm_mode) < 0)
		return 0;
	if (xdr_stream_decode_u32(xdr, &argp->fsm_access) < 0)
		return 0;

	return 1;
=======
		return false;
	if (!svcxdr_decode_string(xdr, &lock->caller, &lock->len))
		return false;
	if (!svcxdr_decode_fhandle(xdr, &lock->fh))
		return false;
	if (!svcxdr_decode_owner(xdr, &lock->oh))
		return false;
	/* XXX: Range checks are missing in the original code */
	if (xdr_stream_decode_u32(xdr, &argp->fsm_mode) < 0)
		return false;
	if (xdr_stream_decode_u32(xdr, &argp->fsm_access) < 0)
		return false;

	return true;
>>>>>>> df0cc57e
}

bool
nlmsvc_decode_notify(struct svc_rqst *rqstp, struct xdr_stream *xdr)
{
	struct xdr_stream *xdr = &rqstp->rq_arg_stream;
	struct nlm_args *argp = rqstp->rq_argp;
	struct nlm_lock	*lock = &argp->lock;

	if (!svcxdr_decode_string(xdr, &lock->caller, &lock->len))
<<<<<<< HEAD
		return 0;
	if (xdr_stream_decode_u32(xdr, &argp->state) < 0)
		return 0;

	return 1;
=======
		return false;
	if (xdr_stream_decode_u32(xdr, &argp->state) < 0)
		return false;

	return true;
>>>>>>> df0cc57e
}


/*
 * Encode Reply results
 */

<<<<<<< HEAD
int
nlmsvc_encode_void(struct svc_rqst *rqstp, __be32 *p)
{
	return 1;
}

int
nlmsvc_encode_testres(struct svc_rqst *rqstp, __be32 *p)
{
	struct xdr_stream *xdr = &rqstp->rq_res_stream;
=======
bool
nlmsvc_encode_void(struct svc_rqst *rqstp, struct xdr_stream *xdr)
{
	return true;
}

bool
nlmsvc_encode_testres(struct svc_rqst *rqstp, struct xdr_stream *xdr)
{
>>>>>>> df0cc57e
	struct nlm_res *resp = rqstp->rq_resp;

	return svcxdr_encode_cookie(xdr, &resp->cookie) &&
		svcxdr_encode_testrply(xdr, resp);
}

<<<<<<< HEAD
int
nlmsvc_encode_res(struct svc_rqst *rqstp, __be32 *p)
{
	struct xdr_stream *xdr = &rqstp->rq_res_stream;
=======
bool
nlmsvc_encode_res(struct svc_rqst *rqstp, struct xdr_stream *xdr)
{
>>>>>>> df0cc57e
	struct nlm_res *resp = rqstp->rq_resp;

	return svcxdr_encode_cookie(xdr, &resp->cookie) &&
		svcxdr_encode_stats(xdr, resp->status);
}

<<<<<<< HEAD
int
nlmsvc_encode_shareres(struct svc_rqst *rqstp, __be32 *p)
{
	struct xdr_stream *xdr = &rqstp->rq_res_stream;
	struct nlm_res *resp = rqstp->rq_resp;

	if (!svcxdr_encode_cookie(xdr, &resp->cookie))
		return 0;
	if (!svcxdr_encode_stats(xdr, resp->status))
		return 0;
	/* sequence */
	if (xdr_stream_encode_u32(xdr, 0) < 0)
		return 0;

	return 1;
=======
bool
nlmsvc_encode_shareres(struct svc_rqst *rqstp, struct xdr_stream *xdr)
{
	struct nlm_res *resp = rqstp->rq_resp;

	if (!svcxdr_encode_cookie(xdr, &resp->cookie))
		return false;
	if (!svcxdr_encode_stats(xdr, resp->status))
		return false;
	/* sequence */
	if (xdr_stream_encode_u32(xdr, 0) < 0)
		return false;

	return true;
>>>>>>> df0cc57e
}<|MERGE_RESOLUTION|>--- conflicted
+++ resolved
@@ -144,84 +144,63 @@
 /*
  * Decode Call arguments
  */
-<<<<<<< HEAD
-
-int
-nlmsvc_decode_void(struct svc_rqst *rqstp, __be32 *p)
-{
-	return 1;
-}
-
-int
-nlmsvc_decode_testargs(struct svc_rqst *rqstp, __be32 *p)
-{
-	struct xdr_stream *xdr = &rqstp->rq_arg_stream;
+
+bool
+nlmsvc_decode_void(struct svc_rqst *rqstp, struct xdr_stream *xdr)
+{
+	return true;
+}
+
+bool
+nlmsvc_decode_testargs(struct svc_rqst *rqstp, struct xdr_stream *xdr)
+{
 	struct nlm_args *argp = rqstp->rq_argp;
 	u32 exclusive;
 
 	if (!svcxdr_decode_cookie(xdr, &argp->cookie))
-		return 0;
+		return false;
 	if (xdr_stream_decode_bool(xdr, &exclusive) < 0)
-		return 0;
+		return false;
 	if (!svcxdr_decode_lock(xdr, &argp->lock))
-		return 0;
+		return false;
 	if (exclusive)
 		argp->lock.fl.fl_type = F_WRLCK;
 
-	return 1;
-=======
-
-bool
-nlmsvc_decode_void(struct svc_rqst *rqstp, struct xdr_stream *xdr)
-{
-	return true;
-}
-
-bool
-nlmsvc_decode_testargs(struct svc_rqst *rqstp, struct xdr_stream *xdr)
+	return true;
+}
+
+bool
+nlmsvc_decode_lockargs(struct svc_rqst *rqstp, struct xdr_stream *xdr)
 {
 	struct nlm_args *argp = rqstp->rq_argp;
 	u32 exclusive;
 
 	if (!svcxdr_decode_cookie(xdr, &argp->cookie))
 		return false;
+	if (xdr_stream_decode_bool(xdr, &argp->block) < 0)
+		return false;
 	if (xdr_stream_decode_bool(xdr, &exclusive) < 0)
 		return false;
 	if (!svcxdr_decode_lock(xdr, &argp->lock))
 		return false;
-	if (exclusive)
-		argp->lock.fl.fl_type = F_WRLCK;
-
-	return true;
->>>>>>> df0cc57e
-}
-
-bool
-nlmsvc_decode_lockargs(struct svc_rqst *rqstp, struct xdr_stream *xdr)
-{
-	struct xdr_stream *xdr = &rqstp->rq_arg_stream;
-	struct nlm_args *argp = rqstp->rq_argp;
-	u32 exclusive;
-
-	if (!svcxdr_decode_cookie(xdr, &argp->cookie))
-<<<<<<< HEAD
-		return 0;
-	if (xdr_stream_decode_bool(xdr, &argp->block) < 0)
-		return 0;
-	if (xdr_stream_decode_bool(xdr, &exclusive) < 0)
-		return 0;
-	if (!svcxdr_decode_lock(xdr, &argp->lock))
-		return 0;
 	if (exclusive)
 		argp->lock.fl.fl_type = F_WRLCK;
 	if (xdr_stream_decode_bool(xdr, &argp->reclaim) < 0)
-		return 0;
+		return false;
 	if (xdr_stream_decode_u32(xdr, &argp->state) < 0)
-		return 0;
+		return false;
 	argp->monitor = 1;		/* monitor client by default */
 
-	return 1;
-=======
+	return true;
+}
+
+bool
+nlmsvc_decode_cancargs(struct svc_rqst *rqstp, struct xdr_stream *xdr)
+{
+	struct nlm_args *argp = rqstp->rq_argp;
+	u32 exclusive;
+
+	if (!svcxdr_decode_cookie(xdr, &argp->cookie))
 		return false;
 	if (xdr_stream_decode_bool(xdr, &argp->block) < 0)
 		return false;
@@ -231,163 +210,66 @@
 		return false;
 	if (exclusive)
 		argp->lock.fl.fl_type = F_WRLCK;
-	if (xdr_stream_decode_bool(xdr, &argp->reclaim) < 0)
-		return false;
-	if (xdr_stream_decode_u32(xdr, &argp->state) < 0)
-		return false;
-	argp->monitor = 1;		/* monitor client by default */
-
-	return true;
->>>>>>> df0cc57e
-}
-
-bool
-nlmsvc_decode_cancargs(struct svc_rqst *rqstp, struct xdr_stream *xdr)
-{
-	struct xdr_stream *xdr = &rqstp->rq_arg_stream;
-	struct nlm_args *argp = rqstp->rq_argp;
-	u32 exclusive;
-
-	if (!svcxdr_decode_cookie(xdr, &argp->cookie))
-<<<<<<< HEAD
-		return 0;
-	if (xdr_stream_decode_bool(xdr, &argp->block) < 0)
-		return 0;
-	if (xdr_stream_decode_bool(xdr, &exclusive) < 0)
-		return 0;
+
+	return true;
+}
+
+bool
+nlmsvc_decode_unlockargs(struct svc_rqst *rqstp, struct xdr_stream *xdr)
+{
+	struct nlm_args *argp = rqstp->rq_argp;
+
+	if (!svcxdr_decode_cookie(xdr, &argp->cookie))
+		return false;
 	if (!svcxdr_decode_lock(xdr, &argp->lock))
-		return 0;
-	if (exclusive)
-		argp->lock.fl.fl_type = F_WRLCK;
-
-	return 1;
-=======
-		return false;
-	if (xdr_stream_decode_bool(xdr, &argp->block) < 0)
-		return false;
-	if (xdr_stream_decode_bool(xdr, &exclusive) < 0)
-		return false;
-	if (!svcxdr_decode_lock(xdr, &argp->lock))
-		return false;
-	if (exclusive)
-		argp->lock.fl.fl_type = F_WRLCK;
-
-	return true;
->>>>>>> df0cc57e
-}
-
-bool
-nlmsvc_decode_unlockargs(struct svc_rqst *rqstp, struct xdr_stream *xdr)
-{
-	struct xdr_stream *xdr = &rqstp->rq_arg_stream;
-	struct nlm_args *argp = rqstp->rq_argp;
-
-	if (!svcxdr_decode_cookie(xdr, &argp->cookie))
-<<<<<<< HEAD
-		return 0;
-	if (!svcxdr_decode_lock(xdr, &argp->lock))
-		return 0;
+		return false;
 	argp->lock.fl.fl_type = F_UNLCK;
 
-	return 1;
-}
-
-int
-nlmsvc_decode_res(struct svc_rqst *rqstp, __be32 *p)
-{
-	struct xdr_stream *xdr = &rqstp->rq_arg_stream;
+	return true;
+}
+
+bool
+nlmsvc_decode_res(struct svc_rqst *rqstp, struct xdr_stream *xdr)
+{
 	struct nlm_res *resp = rqstp->rq_argp;
 
 	if (!svcxdr_decode_cookie(xdr, &resp->cookie))
-		return 0;
+		return false;
 	if (!svcxdr_decode_stats(xdr, &resp->status))
-		return 0;
-
-	return 1;
-}
-
-int
-nlmsvc_decode_reboot(struct svc_rqst *rqstp, __be32 *p)
-{
-	struct xdr_stream *xdr = &rqstp->rq_arg_stream;
+		return false;
+
+	return true;
+}
+
+bool
+nlmsvc_decode_reboot(struct svc_rqst *rqstp, struct xdr_stream *xdr)
+{
 	struct nlm_reboot *argp = rqstp->rq_argp;
+	__be32 *p;
 	u32 len;
 
 	if (xdr_stream_decode_u32(xdr, &len) < 0)
-		return 0;
+		return false;
 	if (len > SM_MAXSTRLEN)
-		return 0;
+		return false;
 	p = xdr_inline_decode(xdr, len);
 	if (!p)
-		return 0;
+		return false;
 	argp->len = len;
 	argp->mon = (char *)p;
 	if (xdr_stream_decode_u32(xdr, &argp->state) < 0)
-		return 0;
+		return false;
 	p = xdr_inline_decode(xdr, SM_PRIV_SIZE);
 	if (!p)
-		return 0;
+		return false;
 	memcpy(&argp->priv.data, p, sizeof(argp->priv.data));
 
-	return 1;
-}
-
-int
-nlmsvc_decode_shareargs(struct svc_rqst *rqstp, __be32 *p)
-{
-	struct xdr_stream *xdr = &rqstp->rq_arg_stream;
-=======
-		return false;
-	if (!svcxdr_decode_lock(xdr, &argp->lock))
-		return false;
-	argp->lock.fl.fl_type = F_UNLCK;
-
-	return true;
-}
-
-bool
-nlmsvc_decode_res(struct svc_rqst *rqstp, struct xdr_stream *xdr)
-{
-	struct nlm_res *resp = rqstp->rq_argp;
-
-	if (!svcxdr_decode_cookie(xdr, &resp->cookie))
-		return false;
-	if (!svcxdr_decode_stats(xdr, &resp->status))
-		return false;
-
-	return true;
-}
-
-bool
-nlmsvc_decode_reboot(struct svc_rqst *rqstp, struct xdr_stream *xdr)
-{
-	struct nlm_reboot *argp = rqstp->rq_argp;
-	__be32 *p;
-	u32 len;
-
-	if (xdr_stream_decode_u32(xdr, &len) < 0)
-		return false;
-	if (len > SM_MAXSTRLEN)
-		return false;
-	p = xdr_inline_decode(xdr, len);
-	if (!p)
-		return false;
-	argp->len = len;
-	argp->mon = (char *)p;
-	if (xdr_stream_decode_u32(xdr, &argp->state) < 0)
-		return false;
-	p = xdr_inline_decode(xdr, SM_PRIV_SIZE);
-	if (!p)
-		return false;
-	memcpy(&argp->priv.data, p, sizeof(argp->priv.data));
-
 	return true;
 }
 
 bool
 nlmsvc_decode_shareargs(struct svc_rqst *rqstp, struct xdr_stream *xdr)
 {
->>>>>>> df0cc57e
 	struct nlm_args *argp = rqstp->rq_argp;
 	struct nlm_lock	*lock = &argp->lock;
 
@@ -396,60 +278,34 @@
 	lock->svid = ~(u32)0;
 
 	if (!svcxdr_decode_cookie(xdr, &argp->cookie))
-<<<<<<< HEAD
-		return 0;
+		return false;
 	if (!svcxdr_decode_string(xdr, &lock->caller, &lock->len))
-		return 0;
+		return false;
 	if (!svcxdr_decode_fhandle(xdr, &lock->fh))
-		return 0;
+		return false;
 	if (!svcxdr_decode_owner(xdr, &lock->oh))
-		return 0;
+		return false;
 	/* XXX: Range checks are missing in the original code */
 	if (xdr_stream_decode_u32(xdr, &argp->fsm_mode) < 0)
-		return 0;
+		return false;
 	if (xdr_stream_decode_u32(xdr, &argp->fsm_access) < 0)
-		return 0;
-
-	return 1;
-=======
-		return false;
+		return false;
+
+	return true;
+}
+
+bool
+nlmsvc_decode_notify(struct svc_rqst *rqstp, struct xdr_stream *xdr)
+{
+	struct nlm_args *argp = rqstp->rq_argp;
+	struct nlm_lock	*lock = &argp->lock;
+
 	if (!svcxdr_decode_string(xdr, &lock->caller, &lock->len))
 		return false;
-	if (!svcxdr_decode_fhandle(xdr, &lock->fh))
-		return false;
-	if (!svcxdr_decode_owner(xdr, &lock->oh))
-		return false;
-	/* XXX: Range checks are missing in the original code */
-	if (xdr_stream_decode_u32(xdr, &argp->fsm_mode) < 0)
-		return false;
-	if (xdr_stream_decode_u32(xdr, &argp->fsm_access) < 0)
-		return false;
-
-	return true;
->>>>>>> df0cc57e
-}
-
-bool
-nlmsvc_decode_notify(struct svc_rqst *rqstp, struct xdr_stream *xdr)
-{
-	struct xdr_stream *xdr = &rqstp->rq_arg_stream;
-	struct nlm_args *argp = rqstp->rq_argp;
-	struct nlm_lock	*lock = &argp->lock;
-
-	if (!svcxdr_decode_string(xdr, &lock->caller, &lock->len))
-<<<<<<< HEAD
-		return 0;
 	if (xdr_stream_decode_u32(xdr, &argp->state) < 0)
-		return 0;
-
-	return 1;
-=======
-		return false;
-	if (xdr_stream_decode_u32(xdr, &argp->state) < 0)
-		return false;
-
-	return true;
->>>>>>> df0cc57e
+		return false;
+
+	return true;
 }
 
 
@@ -457,18 +313,6 @@
  * Encode Reply results
  */
 
-<<<<<<< HEAD
-int
-nlmsvc_encode_void(struct svc_rqst *rqstp, __be32 *p)
-{
-	return 1;
-}
-
-int
-nlmsvc_encode_testres(struct svc_rqst *rqstp, __be32 *p)
-{
-	struct xdr_stream *xdr = &rqstp->rq_res_stream;
-=======
 bool
 nlmsvc_encode_void(struct svc_rqst *rqstp, struct xdr_stream *xdr)
 {
@@ -478,59 +322,33 @@
 bool
 nlmsvc_encode_testres(struct svc_rqst *rqstp, struct xdr_stream *xdr)
 {
->>>>>>> df0cc57e
 	struct nlm_res *resp = rqstp->rq_resp;
 
 	return svcxdr_encode_cookie(xdr, &resp->cookie) &&
 		svcxdr_encode_testrply(xdr, resp);
 }
 
-<<<<<<< HEAD
-int
-nlmsvc_encode_res(struct svc_rqst *rqstp, __be32 *p)
-{
-	struct xdr_stream *xdr = &rqstp->rq_res_stream;
-=======
 bool
 nlmsvc_encode_res(struct svc_rqst *rqstp, struct xdr_stream *xdr)
 {
->>>>>>> df0cc57e
 	struct nlm_res *resp = rqstp->rq_resp;
 
 	return svcxdr_encode_cookie(xdr, &resp->cookie) &&
 		svcxdr_encode_stats(xdr, resp->status);
 }
 
-<<<<<<< HEAD
-int
-nlmsvc_encode_shareres(struct svc_rqst *rqstp, __be32 *p)
-{
-	struct xdr_stream *xdr = &rqstp->rq_res_stream;
+bool
+nlmsvc_encode_shareres(struct svc_rqst *rqstp, struct xdr_stream *xdr)
+{
 	struct nlm_res *resp = rqstp->rq_resp;
 
 	if (!svcxdr_encode_cookie(xdr, &resp->cookie))
-		return 0;
+		return false;
 	if (!svcxdr_encode_stats(xdr, resp->status))
-		return 0;
+		return false;
 	/* sequence */
 	if (xdr_stream_encode_u32(xdr, 0) < 0)
-		return 0;
-
-	return 1;
-=======
-bool
-nlmsvc_encode_shareres(struct svc_rqst *rqstp, struct xdr_stream *xdr)
-{
-	struct nlm_res *resp = rqstp->rq_resp;
-
-	if (!svcxdr_encode_cookie(xdr, &resp->cookie))
-		return false;
-	if (!svcxdr_encode_stats(xdr, resp->status))
-		return false;
-	/* sequence */
-	if (xdr_stream_encode_u32(xdr, 0) < 0)
-		return false;
-
-	return true;
->>>>>>> df0cc57e
+		return false;
+
+	return true;
 }
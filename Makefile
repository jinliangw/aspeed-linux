VERSION = 2
PATCHLEVEL = 6
SUBLEVEL = 18
EXTRAVERSION =
NAME=Avast! A bilge rat!

# *DOCUMENTATION*
# To see a list of typical targets execute "make help"
# More info can be located in ./README
# Comments in this file are targeted only to the developer, do not
# expect to learn how to build the kernel reading this file.

# Do not print "Entering directory ..."
MAKEFLAGS += --no-print-directory

# We are using a recursive build, so we need to do a little thinking
# to get the ordering right.
#
# Most importantly: sub-Makefiles should only ever modify files in
# their own directory. If in some directory we have a dependency on
# a file in another dir (which doesn't happen often, but it's often
# unavoidable when linking the built-in.o targets which finally
# turn into vmlinux), we will call a sub make in that other dir, and
# after that we are sure that everything which is in that other dir
# is now up to date.
#
# The only cases where we need to modify files which have global
# effects are thus separated out and done before the recursive
# descending is started. They are now explicitly listed as the
# prepare rule.

# To put more focus on warnings, be less verbose as default
# Use 'make V=1' to see the full commands

ifdef V
  ifeq ("$(origin V)", "command line")
    KBUILD_VERBOSE = $(V)
  endif
endif
ifndef KBUILD_VERBOSE
  KBUILD_VERBOSE = 0
endif

# Call a source code checker (by default, "sparse") as part of the
# C compilation.
#
# Use 'make C=1' to enable checking of only re-compiled files.
# Use 'make C=2' to enable checking of *all* source files, regardless
# of whether they are re-compiled or not.
#
# See the file "Documentation/sparse.txt" for more details, including
# where to get the "sparse" utility.

ifdef C
  ifeq ("$(origin C)", "command line")
    KBUILD_CHECKSRC = $(C)
  endif
endif
ifndef KBUILD_CHECKSRC
  KBUILD_CHECKSRC = 0
endif

# Use make M=dir to specify directory of external module to build
# Old syntax make ... SUBDIRS=$PWD is still supported
# Setting the environment variable KBUILD_EXTMOD take precedence
ifdef SUBDIRS
  KBUILD_EXTMOD ?= $(SUBDIRS)
endif
ifdef M
  ifeq ("$(origin M)", "command line")
    KBUILD_EXTMOD := $(M)
  endif
endif


# kbuild supports saving output files in a separate directory.
# To locate output files in a separate directory two syntaxes are supported.
# In both cases the working directory must be the root of the kernel src.
# 1) O=
# Use "make O=dir/to/store/output/files/"
#
# 2) Set KBUILD_OUTPUT
# Set the environment variable KBUILD_OUTPUT to point to the directory
# where the output files shall be placed.
# export KBUILD_OUTPUT=dir/to/store/output/files/
# make
#
# The O= assignment takes precedence over the KBUILD_OUTPUT environment
# variable.


# KBUILD_SRC is set on invocation of make in OBJ directory
# KBUILD_SRC is not intended to be used by the regular user (for now)
ifeq ($(KBUILD_SRC),)

# OK, Make called in directory where kernel src resides
# Do we want to locate output files in a separate directory?
ifdef O
  ifeq ("$(origin O)", "command line")
    KBUILD_OUTPUT := $(O)
  endif
endif

# That's our default target when none is given on the command line
PHONY := _all
_all:

ifneq ($(KBUILD_OUTPUT),)
# Invoke a second make in the output directory, passing relevant variables
# check that the output directory actually exists
saved-output := $(KBUILD_OUTPUT)
KBUILD_OUTPUT := $(shell cd $(KBUILD_OUTPUT) && /bin/pwd)
$(if $(KBUILD_OUTPUT),, \
     $(error output directory "$(saved-output)" does not exist))

PHONY += $(MAKECMDGOALS)

$(filter-out _all,$(MAKECMDGOALS)) _all:
	$(if $(KBUILD_VERBOSE:1=),@)$(MAKE) -C $(KBUILD_OUTPUT) \
	KBUILD_SRC=$(CURDIR) \
	KBUILD_EXTMOD="$(KBUILD_EXTMOD)" -f $(CURDIR)/Makefile $@

# Leave processing to above invocation of make
skip-makefile := 1
endif # ifneq ($(KBUILD_OUTPUT),)
endif # ifeq ($(KBUILD_SRC),)

# We process the rest of the Makefile if this is the final invocation of make
ifeq ($(skip-makefile),)

# If building an external module we do not care about the all: rule
# but instead _all depend on modules
PHONY += all
ifeq ($(KBUILD_EXTMOD),)
_all: all
else
_all: modules
endif

srctree		:= $(if $(KBUILD_SRC),$(KBUILD_SRC),$(CURDIR))
TOPDIR		:= $(srctree)
# FIXME - TOPDIR is obsolete, use srctree/objtree
objtree		:= $(CURDIR)
src		:= $(srctree)
obj		:= $(objtree)

VPATH		:= $(srctree)$(if $(KBUILD_EXTMOD),:$(KBUILD_EXTMOD))

export srctree objtree VPATH TOPDIR


# SUBARCH tells the usermode build what the underlying arch is.  That is set
# first, and if a usermode build is happening, the "ARCH=um" on the command
# line overrides the setting of ARCH below.  If a native build is happening,
# then ARCH is assigned, getting whatever value it gets normally, and 
# SUBARCH is subsequently ignored.

SUBARCH := $(shell uname -m | sed -e s/i.86/i386/ -e s/sun4u/sparc64/ \
				  -e s/arm.*/arm/ -e s/sa110/arm/ \
				  -e s/s390x/s390/ -e s/parisc64/parisc/ \
				  -e s/ppc.*/powerpc/ -e s/mips.*/mips/ )

# Cross compiling and selecting different set of gcc/bin-utils
# ---------------------------------------------------------------------------
#
# When performing cross compilation for other architectures ARCH shall be set
# to the target architecture. (See arch/* for the possibilities).
# ARCH can be set during invocation of make:
# make ARCH=ia64
# Another way is to have ARCH set in the environment.
# The default ARCH is the host where make is executed.

# CROSS_COMPILE specify the prefix used for all executables used
# during compilation. Only gcc and related bin-utils executables
# are prefixed with $(CROSS_COMPILE).
# CROSS_COMPILE can be set on the command line
# make CROSS_COMPILE=ia64-linux-
# Alternatively CROSS_COMPILE can be set in the environment.
# Default value for CROSS_COMPILE is not to prefix executables
# Note: Some architectures assign CROSS_COMPILE in their arch/*/Makefile

ARCH		?= $(SUBARCH)
CROSS_COMPILE	?=

# Architecture as present in compile.h
UTS_MACHINE := $(ARCH)

KCONFIG_CONFIG	?= .config

# SHELL used by kbuild
CONFIG_SHELL := $(shell if [ -x "$$BASH" ]; then echo $$BASH; \
	  else if [ -x /bin/bash ]; then echo /bin/bash; \
	  else echo sh; fi ; fi)

HOSTCC       = gcc
HOSTCXX      = g++
HOSTCFLAGS   = -Wall -Wstrict-prototypes -O2 -fomit-frame-pointer
HOSTCXXFLAGS = -O2

# Decide whether to build built-in, modular, or both.
# Normally, just do built-in.

KBUILD_MODULES :=
KBUILD_BUILTIN := 1

#	If we have only "make modules", don't compile built-in objects.
#	When we're building modules with modversions, we need to consider
#	the built-in objects during the descend as well, in order to
#	make sure the checksums are up to date before we record them.

ifeq ($(MAKECMDGOALS),modules)
  KBUILD_BUILTIN := $(if $(CONFIG_MODVERSIONS),1)
endif

#	If we have "make <whatever> modules", compile modules
#	in addition to whatever we do anyway.
#	Just "make" or "make all" shall build modules as well

ifneq ($(filter all _all modules,$(MAKECMDGOALS)),)
  KBUILD_MODULES := 1
endif

ifeq ($(MAKECMDGOALS),)
  KBUILD_MODULES := 1
endif

export KBUILD_MODULES KBUILD_BUILTIN
export KBUILD_CHECKSRC KBUILD_SRC KBUILD_EXTMOD

# Beautify output
# ---------------------------------------------------------------------------
#
# Normally, we echo the whole command before executing it. By making
# that echo $($(quiet)$(cmd)), we now have the possibility to set
# $(quiet) to choose other forms of output instead, e.g.
#
#         quiet_cmd_cc_o_c = Compiling $(RELDIR)/$@
#         cmd_cc_o_c       = $(CC) $(c_flags) -c -o $@ $<
#
# If $(quiet) is empty, the whole command will be printed.
# If it is set to "quiet_", only the short version will be printed. 
# If it is set to "silent_", nothing will be printed at all, since
# the variable $(silent_cmd_cc_o_c) doesn't exist.
#
# A simple variant is to prefix commands with $(Q) - that's useful
# for commands that shall be hidden in non-verbose mode.
#
#	$(Q)ln $@ :<
#
# If KBUILD_VERBOSE equals 0 then the above command will be hidden.
# If KBUILD_VERBOSE equals 1 then the above command is displayed.

ifeq ($(KBUILD_VERBOSE),1)
  quiet =
  Q =
else
  quiet=quiet_
  Q = @
endif

# If the user is running make -s (silent mode), suppress echoing of
# commands

ifneq ($(findstring s,$(MAKEFLAGS)),)
  quiet=silent_
endif

export quiet Q KBUILD_VERBOSE


# Look for make include files relative to root of kernel src
MAKEFLAGS += --include-dir=$(srctree)

# We need some generic definitions
include  $(srctree)/scripts/Kbuild.include

# Do not use make's built-in rules and variables
# This increases performance and avoid hard-to-debug behavour
MAKEFLAGS += -rR

# Make variables (CC, etc...)

AS		= $(CROSS_COMPILE)as
LD		= $(CROSS_COMPILE)ld
CC		= $(CROSS_COMPILE)gcc
CPP		= $(CC) -E
AR		= $(CROSS_COMPILE)ar
NM		= $(CROSS_COMPILE)nm
STRIP		= $(CROSS_COMPILE)strip
OBJCOPY		= $(CROSS_COMPILE)objcopy
OBJDUMP		= $(CROSS_COMPILE)objdump
AWK		= awk
GENKSYMS	= scripts/genksyms/genksyms
DEPMOD		= /sbin/depmod
KALLSYMS	= scripts/kallsyms
PERL		= perl
CHECK		= sparse

CHECKFLAGS     := -D__linux__ -Dlinux -D__STDC__ -Dunix -D__unix__ -Wbitwise $(CF)
MODFLAGS	= -DMODULE
CFLAGS_MODULE   = $(MODFLAGS)
AFLAGS_MODULE   = $(MODFLAGS)
LDFLAGS_MODULE  = -r
CFLAGS_KERNEL	=
AFLAGS_KERNEL	=


# Use LINUXINCLUDE when you must reference the include/ directory.
# Needed to be compatible with the O= option
LINUXINCLUDE    := -Iinclude \
                   $(if $(KBUILD_SRC),-Iinclude2 -I$(srctree)/include) \
		   -include include/linux/autoconf.h

CPPFLAGS        := -D__KERNEL__ $(LINUXINCLUDE)

CFLAGS          := -Wall -Wundef -Wstrict-prototypes -Wno-trigraphs \
                   -fno-strict-aliasing -fno-common
AFLAGS          := -D__ASSEMBLY__

# Read KERNELRELEASE from include/config/kernel.release (if it exists)
KERNELRELEASE = $(shell cat include/config/kernel.release 2> /dev/null)
KERNELVERSION = $(VERSION).$(PATCHLEVEL).$(SUBLEVEL)$(EXTRAVERSION)

export VERSION PATCHLEVEL SUBLEVEL KERNELRELEASE KERNELVERSION
export ARCH CONFIG_SHELL HOSTCC HOSTCFLAGS CROSS_COMPILE AS LD CC
export CPP AR NM STRIP OBJCOPY OBJDUMP MAKE AWK GENKSYMS PERL UTS_MACHINE
export HOSTCXX HOSTCXXFLAGS LDFLAGS_MODULE CHECK CHECKFLAGS

export CPPFLAGS NOSTDINC_FLAGS LINUXINCLUDE OBJCOPYFLAGS LDFLAGS
export CFLAGS CFLAGS_KERNEL CFLAGS_MODULE
export AFLAGS AFLAGS_KERNEL AFLAGS_MODULE

# When compiling out-of-tree modules, put MODVERDIR in the module
# tree rather than in the kernel tree. The kernel tree might
# even be read-only.
export MODVERDIR := $(if $(KBUILD_EXTMOD),$(firstword $(KBUILD_EXTMOD))/).tmp_versions

# Files to ignore in find ... statements

RCS_FIND_IGNORE := \( -name SCCS -o -name BitKeeper -o -name .svn -o -name CVS -o -name .pc -o -name .hg -o -name .git \) -prune -o
export RCS_TAR_IGNORE := --exclude SCCS --exclude BitKeeper --exclude .svn --exclude CVS --exclude .pc --exclude .hg --exclude .git

# ===========================================================================
# Rules shared between *config targets and build targets

# Basic helpers built in scripts/
PHONY += scripts_basic
scripts_basic:
	$(Q)$(MAKE) $(build)=scripts/basic

# To avoid any implicit rule to kick in, define an empty command.
scripts/basic/%: scripts_basic ;

PHONY += outputmakefile
# outputmakefile generates a Makefile in the output directory, if using a
# separate output directory. This allows convenient use of make in the
# output directory.
outputmakefile:
ifneq ($(KBUILD_SRC),)
	$(Q)$(CONFIG_SHELL) $(srctree)/scripts/mkmakefile \
	    $(srctree) $(objtree) $(VERSION) $(PATCHLEVEL)
endif

# To make sure we do not include .config for any of the *config targets
# catch them early, and hand them over to scripts/kconfig/Makefile
# It is allowed to specify more targets when calling make, including
# mixing *config targets and build targets.
# For example 'make oldconfig all'.
# Detect when mixed targets is specified, and make a second invocation
# of make so .config is not included in this case either (for *config).

no-dot-config-targets := clean mrproper distclean \
			 cscope TAGS tags help %docs check% \
			 include/linux/version.h headers_% \
			 kernelrelease kernelversion

config-targets := 0
mixed-targets  := 0
dot-config     := 1

ifneq ($(filter $(no-dot-config-targets), $(MAKECMDGOALS)),)
	ifeq ($(filter-out $(no-dot-config-targets), $(MAKECMDGOALS)),)
		dot-config := 0
	endif
endif

ifeq ($(KBUILD_EXTMOD),)
        ifneq ($(filter config %config,$(MAKECMDGOALS)),)
                config-targets := 1
                ifneq ($(filter-out config %config,$(MAKECMDGOALS)),)
                        mixed-targets := 1
                endif
        endif
endif

ifeq ($(mixed-targets),1)
# ===========================================================================
# We're called with mixed targets (*config and build targets).
# Handle them one by one.

%:: FORCE
	$(Q)$(MAKE) -C $(srctree) KBUILD_SRC= $@

else
ifeq ($(config-targets),1)
# ===========================================================================
# *config targets only - make sure prerequisites are updated, and descend
# in scripts/kconfig to make the *config target

# Read arch specific Makefile to set KBUILD_DEFCONFIG as needed.
# KBUILD_DEFCONFIG may point out an alternative default configuration
# used for 'make defconfig'
include $(srctree)/arch/$(ARCH)/Makefile
export KBUILD_DEFCONFIG

config %config: scripts_basic outputmakefile FORCE
	$(Q)mkdir -p include/linux include/config
	$(Q)$(MAKE) $(build)=scripts/kconfig $@

else
# ===========================================================================
# Build targets only - this includes vmlinux, arch specific targets, clean
# targets and others. In general all targets except *config targets.

ifeq ($(KBUILD_EXTMOD),)
# Additional helpers built in scripts/
# Carefully list dependencies so we do not try to build scripts twice
# in parallel
PHONY += scripts
scripts: scripts_basic include/config/auto.conf
	$(Q)$(MAKE) $(build)=$(@)

# Objects we will link into vmlinux / subdirs we need to visit
init-y		:= init/
drivers-y	:= drivers/ sound/
net-y		:= net/
libs-y		:= lib/
core-y		:= usr/
endif # KBUILD_EXTMOD

ifeq ($(dot-config),1)
# Read in config
-include include/config/auto.conf

ifeq ($(KBUILD_EXTMOD),)
# Read in dependencies to all Kconfig* files, make sure to run
# oldconfig if changes are detected.
-include include/config/auto.conf.cmd

# To avoid any implicit rule to kick in, define an empty command
$(KCONFIG_CONFIG) include/config/auto.conf.cmd: ;

# If .config is newer than include/config/auto.conf, someone tinkered
# with it and forgot to run make oldconfig.
# if auto.conf.cmd is missing then we are probably in a cleaned tree so
# we execute the config step to be sure to catch updated Kconfig files
include/config/auto.conf: $(KCONFIG_CONFIG) include/config/auto.conf.cmd
	$(Q)$(MAKE) -f $(srctree)/Makefile silentoldconfig
else
# external modules needs include/linux/autoconf.h and include/config/auto.conf
# but do not care if they are up-to-date. Use auto.conf to trigger the test
PHONY += include/config/auto.conf

include/config/auto.conf:
	$(Q)test -e include/linux/autoconf.h -a -e $@ || (		\
	echo;								\
	echo "  ERROR: Kernel configuration is invalid.";		\
	echo "         include/linux/autoconf.h or $@ are missing.";	\
	echo "         Run 'make oldconfig && make prepare' on kernel src to fix it.";	\
	echo;								\
	/bin/false)

endif # KBUILD_EXTMOD

else
# Dummy target needed, because used as prerequisite
include/config/auto.conf: ;
endif # $(dot-config)

# The all: target is the default when no target is given on the
# command line.
# This allow a user to issue only 'make' to build a kernel including modules
# Defaults vmlinux but it is usually overridden in the arch makefile
all: vmlinux

ifdef CONFIG_CC_OPTIMIZE_FOR_SIZE
CFLAGS		+= -Os
else
CFLAGS		+= -O2
endif

include $(srctree)/arch/$(ARCH)/Makefile

ifdef CONFIG_FRAME_POINTER
CFLAGS		+= -fno-omit-frame-pointer $(call cc-option,-fno-optimize-sibling-calls,)
else
CFLAGS		+= -fomit-frame-pointer
endif

ifdef CONFIG_UNWIND_INFO
CFLAGS		+= -fasynchronous-unwind-tables
endif

ifdef CONFIG_DEBUG_INFO
CFLAGS		+= -g
endif

# Force gcc to behave correct even for buggy distributions
CFLAGS          += $(call cc-option, -fno-stack-protector)

# arch Makefile may override CC so keep this after arch Makefile is included
NOSTDINC_FLAGS += -nostdinc -isystem $(shell $(CC) -print-file-name=include)
CHECKFLAGS     += $(NOSTDINC_FLAGS)

# warn about C99 declaration after statement
CFLAGS += $(call cc-option,-Wdeclaration-after-statement,)

# disable pointer signed / unsigned warnings in gcc 4.0
CFLAGS += $(call cc-option,-Wno-pointer-sign,)

# Default kernel image to build when no specific target is given.
# KBUILD_IMAGE may be overruled on the command line or
# set in the environment
# Also any assignments in arch/$(ARCH)/Makefile take precedence over
# this default value
export KBUILD_IMAGE ?= vmlinux

#
# INSTALL_PATH specifies where to place the updated kernel and system map
# images. Default is /boot, but you can set it to other values
export	INSTALL_PATH ?= /boot

#
# INSTALL_MOD_PATH specifies a prefix to MODLIB for module directory
# relocations required by build roots.  This is not defined in the
# makefile but the argument can be passed to make if needed.
#

MODLIB	= $(INSTALL_MOD_PATH)/lib/modules/$(KERNELRELEASE)
export MODLIB

#
#  INSTALL_MOD_STRIP, if defined, will cause modules to be
#  stripped after they are installed.  If INSTALL_MOD_STRIP is '1', then
#  the default option --strip-debug will be used.  Otherwise,
#  INSTALL_MOD_STRIP will used as the options to the strip command.

ifdef INSTALL_MOD_STRIP
ifeq ($(INSTALL_MOD_STRIP),1)
mod_strip_cmd = $(STRIP) --strip-debug
else
mod_strip_cmd = $(STRIP) $(INSTALL_MOD_STRIP)
endif # INSTALL_MOD_STRIP=1
else
mod_strip_cmd = true
endif # INSTALL_MOD_STRIP
export mod_strip_cmd


ifeq ($(KBUILD_EXTMOD),)
core-y		+= kernel/ mm/ fs/ ipc/ security/ crypto/ block/

vmlinux-dirs	:= $(patsubst %/,%,$(filter %/, $(init-y) $(init-m) \
		     $(core-y) $(core-m) $(drivers-y) $(drivers-m) \
		     $(net-y) $(net-m) $(libs-y) $(libs-m)))

vmlinux-alldirs	:= $(sort $(vmlinux-dirs) $(patsubst %/,%,$(filter %/, \
		     $(init-n) $(init-) \
		     $(core-n) $(core-) $(drivers-n) $(drivers-) \
		     $(net-n)  $(net-)  $(libs-n)    $(libs-))))

init-y		:= $(patsubst %/, %/built-in.o, $(init-y))
core-y		:= $(patsubst %/, %/built-in.o, $(core-y))
drivers-y	:= $(patsubst %/, %/built-in.o, $(drivers-y))
net-y		:= $(patsubst %/, %/built-in.o, $(net-y))
libs-y1		:= $(patsubst %/, %/lib.a, $(libs-y))
libs-y2		:= $(patsubst %/, %/built-in.o, $(libs-y))
libs-y		:= $(libs-y1) $(libs-y2)

# Build vmlinux
# ---------------------------------------------------------------------------
# vmlinux is built from the objects selected by $(vmlinux-init) and
# $(vmlinux-main). Most are built-in.o files from top-level directories
# in the kernel tree, others are specified in arch/$(ARCH)Makefile.
# Ordering when linking is important, and $(vmlinux-init) must be first.
#
# vmlinux
#   ^
#   |
#   +-< $(vmlinux-init)
#   |   +--< init/version.o + more
#   |
#   +--< $(vmlinux-main)
#   |    +--< driver/built-in.o mm/built-in.o + more
#   |
#   +-< kallsyms.o (see description in CONFIG_KALLSYMS section)
#
# vmlinux version (uname -v) cannot be updated during normal
# descending-into-subdirs phase since we do not yet know if we need to
# update vmlinux.
# Therefore this step is delayed until just before final link of vmlinux -
# except in the kallsyms case where it is done just before adding the
# symbols to the kernel.
#
# System.map is generated to document addresses of all kernel symbols

vmlinux-init := $(head-y) $(init-y)
vmlinux-main := $(core-y) $(libs-y) $(drivers-y) $(net-y)
vmlinux-all  := $(vmlinux-init) $(vmlinux-main)
vmlinux-lds  := arch/$(ARCH)/kernel/vmlinux.lds

# Rule to link vmlinux - also used during CONFIG_KALLSYMS
# May be overridden by arch/$(ARCH)/Makefile
quiet_cmd_vmlinux__ ?= LD      $@
      cmd_vmlinux__ ?= $(LD) $(LDFLAGS) $(LDFLAGS_vmlinux) -o $@ \
      -T $(vmlinux-lds) $(vmlinux-init)                          \
      --start-group $(vmlinux-main) --end-group                  \
      $(filter-out $(vmlinux-lds) $(vmlinux-init) $(vmlinux-main) FORCE ,$^)

# Generate new vmlinux version
quiet_cmd_vmlinux_version = GEN     .version
      cmd_vmlinux_version = set -e;                     \
	if [ ! -r .version ]; then			\
	  rm -f .version;				\
	  echo 1 >.version;				\
	else						\
	  mv .version .old_version;			\
	  expr 0$$(cat .old_version) + 1 >.version;	\
	fi;						\
	$(MAKE) $(build)=init

# Generate System.map
quiet_cmd_sysmap = SYSMAP
      cmd_sysmap = $(CONFIG_SHELL) $(srctree)/scripts/mksysmap

# Link of vmlinux
# If CONFIG_KALLSYMS is set .version is already updated
# Generate System.map and verify that the content is consistent
# Use + in front of the vmlinux_version rule to silent warning with make -j2
# First command is ':' to allow us to use + in front of the rule
define rule_vmlinux__
	:
	$(if $(CONFIG_KALLSYMS),,+$(call cmd,vmlinux_version))

	$(call cmd,vmlinux__)
	$(Q)echo 'cmd_$@ := $(cmd_vmlinux__)' > $(@D)/.$(@F).cmd

	$(Q)$(if $($(quiet)cmd_sysmap),                                      \
	  echo '  $($(quiet)cmd_sysmap)  System.map' &&)                     \
	$(cmd_sysmap) $@ System.map;                                         \
	if [ $$? -ne 0 ]; then                                               \
		rm -f $@;                                                    \
		/bin/false;                                                  \
	fi;
	$(verify_kallsyms)
endef


ifdef CONFIG_KALLSYMS
# Generate section listing all symbols and add it into vmlinux $(kallsyms.o)
# It's a three stage process:
# o .tmp_vmlinux1 has all symbols and sections, but __kallsyms is
#   empty
#   Running kallsyms on that gives us .tmp_kallsyms1.o with
#   the right size - vmlinux version (uname -v) is updated during this step
# o .tmp_vmlinux2 now has a __kallsyms section of the right size,
#   but due to the added section, some addresses have shifted.
#   From here, we generate a correct .tmp_kallsyms2.o
# o The correct .tmp_kallsyms2.o is linked into the final vmlinux.
# o Verify that the System.map from vmlinux matches the map from
#   .tmp_vmlinux2, just in case we did not generate kallsyms correctly.
# o If CONFIG_KALLSYMS_EXTRA_PASS is set, do an extra pass using
#   .tmp_vmlinux3 and .tmp_kallsyms3.o.  This is only meant as a
#   temporary bypass to allow the kernel to be built while the
#   maintainers work out what went wrong with kallsyms.

ifdef CONFIG_KALLSYMS_EXTRA_PASS
last_kallsyms := 3
else
last_kallsyms := 2
endif

kallsyms.o := .tmp_kallsyms$(last_kallsyms).o

define verify_kallsyms
	$(Q)$(if $($(quiet)cmd_sysmap),                                      \
	  echo '  $($(quiet)cmd_sysmap)  .tmp_System.map' &&)                \
	  $(cmd_sysmap) .tmp_vmlinux$(last_kallsyms) .tmp_System.map
	$(Q)cmp -s System.map .tmp_System.map ||                             \
		(echo Inconsistent kallsyms data;                            \
		 echo Try setting CONFIG_KALLSYMS_EXTRA_PASS;                \
		 rm .tmp_kallsyms* ; /bin/false )
endef

# Update vmlinux version before link
# Use + in front of this rule to silent warning about make -j1
# First command is ':' to allow us to use + in front of this rule
cmd_ksym_ld = $(cmd_vmlinux__)
define rule_ksym_ld
	: 
	+$(call cmd,vmlinux_version)
	$(call cmd,vmlinux__)
	$(Q)echo 'cmd_$@ := $(cmd_vmlinux__)' > $(@D)/.$(@F).cmd
endef

# Generate .S file with all kernel symbols
quiet_cmd_kallsyms = KSYM    $@
      cmd_kallsyms = $(NM) -n $< | $(KALLSYMS) \
                     $(if $(CONFIG_KALLSYMS_ALL),--all-symbols) > $@

.tmp_kallsyms1.o .tmp_kallsyms2.o .tmp_kallsyms3.o: %.o: %.S scripts FORCE
	$(call if_changed_dep,as_o_S)

.tmp_kallsyms%.S: .tmp_vmlinux% $(KALLSYMS)
	$(call cmd,kallsyms)

# .tmp_vmlinux1 must be complete except kallsyms, so update vmlinux version
.tmp_vmlinux1: $(vmlinux-lds) $(vmlinux-all) FORCE
	$(call if_changed_rule,ksym_ld)

.tmp_vmlinux2: $(vmlinux-lds) $(vmlinux-all) .tmp_kallsyms1.o FORCE
	$(call if_changed,vmlinux__)

.tmp_vmlinux3: $(vmlinux-lds) $(vmlinux-all) .tmp_kallsyms2.o FORCE
	$(call if_changed,vmlinux__)

# Needs to visit scripts/ before $(KALLSYMS) can be used.
$(KALLSYMS): scripts ;

# Generate some data for debugging strange kallsyms problems
debug_kallsyms: .tmp_map$(last_kallsyms)

.tmp_map%: .tmp_vmlinux% FORCE
	($(OBJDUMP) -h $< | $(AWK) '/^ +[0-9]/{print $$4 " 0 " $$2}'; $(NM) $<) | sort > $@

.tmp_map3: .tmp_map2

.tmp_map2: .tmp_map1

endif # ifdef CONFIG_KALLSYMS

# vmlinux image - including updated kernel symbols
vmlinux: $(vmlinux-lds) $(vmlinux-init) $(vmlinux-main) $(kallsyms.o) FORCE
	$(call if_changed_rule,vmlinux__)
	$(Q)$(MAKE) -f $(srctree)/scripts/Makefile.modpost $@
	$(Q)rm -f .old_version

# The actual objects are generated when descending, 
# make sure no implicit rule kicks in
$(sort $(vmlinux-init) $(vmlinux-main)) $(vmlinux-lds): $(vmlinux-dirs) ;

# Handle descending into subdirectories listed in $(vmlinux-dirs)
# Preset locale variables to speed up the build process. Limit locale
# tweaks to this spot to avoid wrong language settings when running
# make menuconfig etc.
# Error messages still appears in the original language

PHONY += $(vmlinux-dirs)
$(vmlinux-dirs): prepare scripts
	$(Q)$(MAKE) $(build)=$@

# Build the kernel release string
#
# The KERNELRELEASE value built here is stored in the file
# include/config/kernel.release, and is used when executing several
# make targets, such as "make install" or "make modules_install."
#
# The eventual kernel release string consists of the following fields,
# shown in a hierarchical format to show how smaller parts are concatenated
# to form the larger and final value, with values coming from places like
# the Makefile, kernel config options, make command line options and/or
# SCM tag information.
#
#	$(KERNELVERSION)
#	  $(VERSION)			eg, 2
#	  $(PATCHLEVEL)			eg, 6
#	  $(SUBLEVEL)			eg, 18
#	  $(EXTRAVERSION)		eg, -rc6
#	$(localver-full)
#	  $(localver)
#	    localversion*		(all localversion* files)
#	    $(CONFIG_LOCALVERSION)	(from kernel config setting)
#	  $(localver-auto)		(only if CONFIG_LOCALVERSION_AUTO is set)
#	    ./scripts/setlocalversion	(SCM tag, if one exists)
#	    $(LOCALVERSION)		(from make command line if provided)
#
#  Note how the final $(localver-auto) string is included *only* if the
# kernel config option CONFIG_LOCALVERSION_AUTO is selected.  Also, at the
# moment, only git is supported but other SCMs can edit the script
# scripts/setlocalversion and add the appropriate checks as needed.

nullstring :=
space      := $(nullstring) # end of line

___localver = $(objtree)/localversion* $(srctree)/localversion*
__localver  = $(sort $(wildcard $(___localver)))
# skip backup files (containing '~')
_localver = $(foreach f, $(__localver), $(if $(findstring ~, $(f)),,$(f)))

localver = $(subst $(space),, \
	   $(shell cat /dev/null $(_localver)) \
	   $(patsubst "%",%,$(CONFIG_LOCALVERSION)))

# If CONFIG_LOCALVERSION_AUTO is set scripts/setlocalversion is called
# and if the SCM is know a tag from the SCM is appended.
# The appended tag is determined by the SCM used.
#
# Currently, only git is supported.
# Other SCMs can edit scripts/setlocalversion and add the appropriate
# checks as needed.
ifdef CONFIG_LOCALVERSION_AUTO
	_localver-auto = $(shell $(CONFIG_SHELL) \
	                  $(srctree)/scripts/setlocalversion $(srctree))
	localver-auto  = $(LOCALVERSION)$(_localver-auto)
endif

localver-full = $(localver)$(localver-auto)

# Store (new) KERNELRELASE string in include/config/kernel.release
kernelrelease = $(KERNELVERSION)$(localver-full)
include/config/kernel.release: include/config/auto.conf FORCE
	$(Q)rm -f $@
	$(Q)echo $(kernelrelease) > $@


# Things we need to do before we recursively start building the kernel
# or the modules are listed in "prepare".
# A multi level approach is used. prepareN is processed before prepareN-1.
# archprepare is used in arch Makefiles and when processed asm symlink,
# version.h and scripts_basic is processed / created.

# Listed in dependency order
PHONY += prepare archprepare prepare0 prepare1 prepare2 prepare3

# prepare-all is deprecated, use prepare as valid replacement
PHONY += prepare-all

# prepare3 is used to check if we are building in a separate output directory,
# and if so do:
# 1) Check that make has not been executed in the kernel src $(srctree)
# 2) Create the include2 directory, used for the second asm symlink
prepare3: include/config/kernel.release
ifneq ($(KBUILD_SRC),)
	@echo '  Using $(srctree) as source for kernel'
	$(Q)if [ -f $(srctree)/.config -o -d $(srctree)/include/config ]; then \
		echo "  $(srctree) is not clean, please run 'make mrproper'";\
		echo "  in the '$(srctree)' directory.";\
		/bin/false; \
	fi;
	$(Q)if [ ! -d include2 ]; then mkdir -p include2; fi;
	$(Q)ln -fsn $(srctree)/include/asm-$(ARCH) include2/asm
endif

# prepare2 creates a makefile if using a separate output directory
prepare2: prepare3 outputmakefile

prepare1: prepare2 include/linux/version.h include/linux/utsrelease.h \
                   include/asm include/config/auto.conf
ifneq ($(KBUILD_MODULES),)
	$(Q)mkdir -p $(MODVERDIR)
	$(Q)rm -f $(MODVERDIR)/*
endif

archprepare: prepare1 scripts_basic

prepare0: archprepare FORCE
	$(Q)$(MAKE) $(build)=.

# All the preparing..
prepare prepare-all: prepare0

# Leave this as default for preprocessing vmlinux.lds.S, which is now
# done in arch/$(ARCH)/kernel/Makefile

export CPPFLAGS_vmlinux.lds += -P -C -U$(ARCH)

# FIXME: The asm symlink changes when $(ARCH) changes. That's
# hard to detect, but I suppose "make mrproper" is a good idea
# before switching between archs anyway.

include/asm:
	@echo '  SYMLINK $@ -> include/asm-$(ARCH)'
	$(Q)if [ ! -d include ]; then mkdir -p include; fi;
	@ln -fsn asm-$(ARCH) $@

# Generate some files
# ---------------------------------------------------------------------------

# KERNELRELEASE can change from a few different places, meaning version.h
# needs to be updated, so this check is forced on all builds

uts_len := 64
define filechk_utsrelease.h
	if [ `echo -n "$(KERNELRELEASE)" | wc -c ` -gt $(uts_len) ]; then \
	  echo '"$(KERNELRELEASE)" exceeds $(uts_len) characters' >&2;    \
	  exit 1;                                                         \
	fi;                                                               \
	(echo \#define UTS_RELEASE \"$(KERNELRELEASE)\";)
endef

define filechk_version.h
	(echo \#define LINUX_VERSION_CODE $(shell                             \
	expr $(VERSION) \* 65536 + $(PATCHLEVEL) \* 256 + $(SUBLEVEL));     \
	echo '#define KERNEL_VERSION(a,b,c) (((a) << 16) + ((b) << 8) + (c))';)
endef

include/linux/version.h: $(srctree)/Makefile FORCE
	$(call filechk,version.h)

include/linux/utsrelease.h: include/config/kernel.release FORCE
	$(call filechk,utsrelease.h)

# ---------------------------------------------------------------------------

PHONY += depend dep
depend dep:
	@echo '*** Warning: make $@ is unnecessary now.'

# ---------------------------------------------------------------------------
# Kernel headers
INSTALL_HDR_PATH=$(objtree)/usr
export INSTALL_HDR_PATH

HDRARCHES=$(filter-out generic,$(patsubst $(srctree)/include/asm-%/Kbuild,%,$(wildcard $(srctree)/include/asm-*/Kbuild)))

PHONY += headers_install_all
headers_install_all: include/linux/version.h
	$(Q)unifdef -Ux /dev/null
	$(Q)for arch in $(HDRARCHES); do \
	 $(MAKE) ARCH=$$arch -rR -f $(srctree)/scripts/Makefile.headersinst obj=include BIASMDIR=-bi-$$arch ;\
	 done

PHONY += headers_install
<<<<<<< HEAD
headers_install: include/linux/version.h scripts_basic FORCE
	$(Q)$(MAKE) $(build)=scripts scripts/unifdef
	$(Q)rm -rf $(INSTALL_HDR_PATH)/include
	$(Q)$(MAKE) -f $(srctree)/scripts/Makefile.headersinst obj=include
=======
headers_install: include/linux/version.h
	@if [ ! -r include/asm-$(ARCH)/Kbuild ]; then \
	  echo '*** Error: Headers not exportable for this architecture ($(ARCH))'; \
	  exit 1 ; fi
	$(Q)unifdef -Ux /dev/null
	$(Q)$(MAKE) -rR -f $(srctree)/scripts/Makefile.headersinst obj=include
>>>>>>> 6d716275

PHONY += headers_check
headers_check: headers_install
	$(Q)$(MAKE) -f $(srctree)/scripts/Makefile.headersinst obj=include HDRCHECK=1

# ---------------------------------------------------------------------------
# Modules

ifdef CONFIG_MODULES

# By default, build modules as well

all: modules

#	Build modules

PHONY += modules
modules: $(vmlinux-dirs) $(if $(KBUILD_BUILTIN),vmlinux)
	@echo '  Building modules, stage 2.';
	$(Q)$(MAKE) -f $(srctree)/scripts/Makefile.modpost


# Target to prepare building external modules
PHONY += modules_prepare
modules_prepare: prepare scripts

# Target to install modules
PHONY += modules_install
modules_install: _modinst_ _modinst_post

PHONY += _modinst_
_modinst_:
	@if [ -z "`$(DEPMOD) -V 2>/dev/null | grep module-init-tools`" ]; then \
		echo "Warning: you may need to install module-init-tools"; \
		echo "See http://www.codemonkey.org.uk/docs/post-halloween-2.6.txt";\
		sleep 1; \
	fi
	@rm -rf $(MODLIB)/kernel
	@rm -f $(MODLIB)/source
	@mkdir -p $(MODLIB)/kernel
	@ln -s $(srctree) $(MODLIB)/source
	@if [ ! $(objtree) -ef  $(MODLIB)/build ]; then \
		rm -f $(MODLIB)/build ; \
		ln -s $(objtree) $(MODLIB)/build ; \
	fi
	$(Q)$(MAKE) -f $(srctree)/scripts/Makefile.modinst

# If System.map exists, run depmod.  This deliberately does not have a
# dependency on System.map since that would run the dependency tree on
# vmlinux.  This depmod is only for convenience to give the initial
# boot a modules.dep even before / is mounted read-write.  However the
# boot script depmod is the master version.
ifeq "$(strip $(INSTALL_MOD_PATH))" ""
depmod_opts	:=
else
depmod_opts	:= -b $(INSTALL_MOD_PATH) -r
endif
PHONY += _modinst_post
_modinst_post: _modinst_
	if [ -r System.map -a -x $(DEPMOD) ]; then $(DEPMOD) -ae -F System.map $(depmod_opts) $(KERNELRELEASE); fi

else # CONFIG_MODULES

# Modules not configured
# ---------------------------------------------------------------------------

modules modules_install: FORCE
	@echo
	@echo "The present kernel configuration has modules disabled."
	@echo "Type 'make config' and enable loadable module support."
	@echo "Then build a kernel with module support enabled."
	@echo
	@exit 1

endif # CONFIG_MODULES

###
# Cleaning is done on three levels.
# make clean     Delete most generated files
#                Leave enough to build external modules
# make mrproper  Delete the current configuration, and all generated files
# make distclean Remove editor backup files, patch leftover files and the like

# Directories & files removed with 'make clean'
CLEAN_DIRS  += $(MODVERDIR)
CLEAN_FILES +=	vmlinux System.map \
                .tmp_kallsyms* .tmp_version .tmp_vmlinux* .tmp_System.map

# Directories & files removed with 'make mrproper'
MRPROPER_DIRS  += include/config include2 usr/include
MRPROPER_FILES += .config .config.old include/asm .version .old_version \
                  include/linux/autoconf.h include/linux/version.h      \
                  include/linux/utsrelease.h                            \
		  Module.symvers tags TAGS cscope*

# clean - Delete most, but leave enough to build external modules
#
clean: rm-dirs  := $(CLEAN_DIRS)
clean: rm-files := $(CLEAN_FILES)
clean-dirs      := $(addprefix _clean_,$(srctree) $(vmlinux-alldirs))

PHONY += $(clean-dirs) clean archclean
$(clean-dirs):
	$(Q)$(MAKE) $(clean)=$(patsubst _clean_%,%,$@)

clean: archclean $(clean-dirs)
	$(call cmd,rmdirs)
	$(call cmd,rmfiles)
	@find . $(RCS_FIND_IGNORE) \
		\( -name '*.[oas]' -o -name '*.ko' -o -name '.*.cmd' \
		-o -name '.*.d' -o -name '.*.tmp' -o -name '*.mod.c' \
		-o -name '*.symtypes' \) \
		-type f -print | xargs rm -f

# mrproper - Delete all generated files, including .config
#
mrproper: rm-dirs  := $(wildcard $(MRPROPER_DIRS))
mrproper: rm-files := $(wildcard $(MRPROPER_FILES))
mrproper-dirs      := $(addprefix _mrproper_,Documentation/DocBook scripts)

PHONY += $(mrproper-dirs) mrproper archmrproper
$(mrproper-dirs):
	$(Q)$(MAKE) $(clean)=$(patsubst _mrproper_%,%,$@)

mrproper: clean archmrproper $(mrproper-dirs)
	$(call cmd,rmdirs)
	$(call cmd,rmfiles)

# distclean
#
PHONY += distclean

distclean: mrproper
	@find $(srctree) $(RCS_FIND_IGNORE) \
		\( -name '*.orig' -o -name '*.rej' -o -name '*~' \
		-o -name '*.bak' -o -name '#*#' -o -name '.*.orig' \
		-o -name '.*.rej' -o -size 0 \
		-o -name '*%' -o -name '.*.cmd' -o -name 'core' \) \
		-type f -print | xargs rm -f


# Packaging of the kernel to various formats
# ---------------------------------------------------------------------------
# rpm target kept for backward compatibility
package-dir	:= $(srctree)/scripts/package

%pkg: include/config/kernel.release FORCE
	$(Q)$(MAKE) $(build)=$(package-dir) $@
rpm: include/config/kernel.release FORCE
	$(Q)$(MAKE) $(build)=$(package-dir) $@


# Brief documentation of the typical targets used
# ---------------------------------------------------------------------------

boards := $(wildcard $(srctree)/arch/$(ARCH)/configs/*_defconfig)
boards := $(notdir $(boards))

help:
	@echo  'Cleaning targets:'
	@echo  '  clean		  - remove most generated files but keep the config and'
	@echo  '                    enough build support to build external modules'
	@echo  '  mrproper	  - remove all generated files + config + various backup files'
	@echo  '  distclean	  - mrproper + remove editor backup and patch files'
	@echo  ''
	@echo  'Configuration targets:'
	@$(MAKE) -f $(srctree)/scripts/kconfig/Makefile help
	@echo  ''
	@echo  'Other generic targets:'
	@echo  '  all		  - Build all targets marked with [*]'
	@echo  '* vmlinux	  - Build the bare kernel'
	@echo  '* modules	  - Build all modules'
	@echo  '  modules_install - Install all modules to INSTALL_MOD_PATH (default: /)'
	@echo  '  dir/            - Build all files in dir and below'
	@echo  '  dir/file.[ois]  - Build specified target only'
	@echo  '  dir/file.ko     - Build module including final link'
	@echo  '  rpm		  - Build a kernel as an RPM package'
	@echo  '  tags/TAGS	  - Generate tags file for editors'
	@echo  '  cscope	  - Generate cscope index'
	@echo  '  kernelrelease	  - Output the release version string'
	@echo  '  kernelversion	  - Output the version stored in Makefile'
	@if [ -r include/asm-$(ARCH)/Kbuild ]; then \
	 echo  '  headers_install - Install sanitised kernel headers to INSTALL_HDR_PATH'; \
	 fi
	@echo  '                    (default: $(INSTALL_HDR_PATH))'
	@echo  ''
	@echo  'Static analysers'
	@echo  '  checkstack      - Generate a list of stack hogs'
	@echo  '  namespacecheck  - Name space analysis on compiled kernel'
	@if [ -r include/asm-$(ARCH)/Kbuild ]; then \
	 echo  '  headers_check   - Sanity check on exported headers'; \
	 fi
	@echo  ''
	@echo  'Kernel packaging:'
	@$(MAKE) $(build)=$(package-dir) help
	@echo  ''
	@echo  'Documentation targets:'
	@$(MAKE) -f $(srctree)/Documentation/DocBook/Makefile dochelp
	@echo  ''
	@echo  'Architecture specific targets ($(ARCH)):'
	@$(if $(archhelp),$(archhelp),\
		echo '  No architecture specific help defined for $(ARCH)')
	@echo  ''
	@$(if $(boards), \
		$(foreach b, $(boards), \
		printf "  %-24s - Build for %s\\n" $(b) $(subst _defconfig,,$(b));) \
		echo '')

	@echo  '  make V=0|1 [targets] 0 => quiet build (default), 1 => verbose build'
	@echo  '  make V=2   [targets] 2 => give reason for rebuild of target'
	@echo  '  make O=dir [targets] Locate all output files in "dir", including .config'
	@echo  '  make C=1   [targets] Check all c source with $$CHECK (sparse by default)'
	@echo  '  make C=2   [targets] Force check of all c source with $$CHECK'
	@echo  ''
	@echo  'Execute "make" or "make all" to build all targets marked with [*] '
	@echo  'For further info see the ./README file'


# Documentation targets
# ---------------------------------------------------------------------------
%docs: scripts_basic FORCE
	$(Q)$(MAKE) $(build)=Documentation/DocBook $@

else # KBUILD_EXTMOD

###
# External module support.
# When building external modules the kernel used as basis is considered
# read-only, and no consistency checks are made and the make
# system is not used on the basis kernel. If updates are required
# in the basis kernel ordinary make commands (without M=...) must
# be used.
#
# The following are the only valid targets when building external
# modules.
# make M=dir clean     Delete all automatically generated files
# make M=dir modules   Make all modules in specified dir
# make M=dir	       Same as 'make M=dir modules'
# make M=dir modules_install
#                      Install the modules built in the module directory
#                      Assumes install directory is already created

# We are always building modules
KBUILD_MODULES := 1
PHONY += crmodverdir
crmodverdir:
	$(Q)mkdir -p $(MODVERDIR)
	$(Q)rm -f $(MODVERDIR)/*

PHONY += $(objtree)/Module.symvers
$(objtree)/Module.symvers:
	@test -e $(objtree)/Module.symvers || ( \
	echo; \
	echo "  WARNING: Symbol version dump $(objtree)/Module.symvers"; \
	echo "           is missing; modules will have no dependencies and modversions."; \
	echo )

module-dirs := $(addprefix _module_,$(KBUILD_EXTMOD))
PHONY += $(module-dirs) modules
$(module-dirs): crmodverdir $(objtree)/Module.symvers
	$(Q)$(MAKE) $(build)=$(patsubst _module_%,%,$@)

modules: $(module-dirs)
	@echo '  Building modules, stage 2.';
	$(Q)$(MAKE) -f $(srctree)/scripts/Makefile.modpost

PHONY += modules_install
modules_install: _emodinst_ _emodinst_post

install-dir := $(if $(INSTALL_MOD_DIR),$(INSTALL_MOD_DIR),extra)
PHONY += _emodinst_
_emodinst_:
	$(Q)mkdir -p $(MODLIB)/$(install-dir)
	$(Q)$(MAKE) -f $(srctree)/scripts/Makefile.modinst

# Run depmod only is we have System.map and depmod is executable
quiet_cmd_depmod = DEPMOD  $(KERNELRELEASE)
      cmd_depmod = if [ -r System.map -a -x $(DEPMOD) ]; then \
                      $(DEPMOD) -ae -F System.map             \
                      $(if $(strip $(INSTALL_MOD_PATH)),      \
		      -b $(INSTALL_MOD_PATH) -r)              \
		      $(KERNELRELEASE);                       \
                   fi

PHONY += _emodinst_post
_emodinst_post: _emodinst_
	$(call cmd,depmod)

clean-dirs := $(addprefix _clean_,$(KBUILD_EXTMOD))

PHONY += $(clean-dirs) clean
$(clean-dirs):
	$(Q)$(MAKE) $(clean)=$(patsubst _clean_%,%,$@)

clean:	rm-dirs := $(MODVERDIR)
clean: $(clean-dirs)
	$(call cmd,rmdirs)
	@find $(KBUILD_EXTMOD) $(RCS_FIND_IGNORE) \
		\( -name '*.[oas]' -o -name '*.ko' -o -name '.*.cmd' \
		-o -name '.*.d' -o -name '.*.tmp' -o -name '*.mod.c' \) \
		-type f -print | xargs rm -f

help:
	@echo  '  Building external modules.'
	@echo  '  Syntax: make -C path/to/kernel/src M=$$PWD target'
	@echo  ''
	@echo  '  modules         - default target, build the module(s)'
	@echo  '  modules_install - install the module'
	@echo  '  clean           - remove generated files in module directory only'
	@echo  ''

# Dummies...
PHONY += prepare scripts
prepare: ;
scripts: ;
endif # KBUILD_EXTMOD

# Generate tags for editors
# ---------------------------------------------------------------------------

#We want __srctree to totally vanish out when KBUILD_OUTPUT is not set
#(which is the most common case IMHO) to avoid unneeded clutter in the big tags file.
#Adding $(srctree) adds about 20M on i386 to the size of the output file!

ifeq ($(src),$(obj))
__srctree =
else
__srctree = $(srctree)/
endif

ifeq ($(ALLSOURCE_ARCHS),)
ifeq ($(ARCH),um)
ALLINCLUDE_ARCHS := $(ARCH) $(SUBARCH)
else
ALLINCLUDE_ARCHS := $(ARCH)
endif
else
#Allow user to specify only ALLSOURCE_PATHS on the command line, keeping existing behavour.
ALLINCLUDE_ARCHS := $(ALLSOURCE_ARCHS)
endif

ALLSOURCE_ARCHS := $(ARCH)

define find-sources
        ( find $(__srctree) $(RCS_FIND_IGNORE) \
	       \( -name include -o -name arch \) -prune -o \
	       -name $1 -print; \
	  for ARCH in $(ALLSOURCE_ARCHS) ; do \
	       find $(__srctree)arch/$${ARCH} $(RCS_FIND_IGNORE) \
	            -name $1 -print; \
	  done ; \
	  find $(__srctree)security/selinux/include $(RCS_FIND_IGNORE) \
	       -name $1 -print; \
	  find $(__srctree)include $(RCS_FIND_IGNORE) \
	       \( -name config -o -name 'asm-*' \) -prune \
	       -o -name $1 -print; \
	  for ARCH in $(ALLINCLUDE_ARCHS) ; do \
	       find $(__srctree)include/asm-$${ARCH} $(RCS_FIND_IGNORE) \
	            -name $1 -print; \
	  done ; \
	  find $(__srctree)include/asm-generic $(RCS_FIND_IGNORE) \
	       -name $1 -print )
endef

define all-sources
	$(call find-sources,'*.[chS]')
endef
define all-kconfigs
	$(call find-sources,'Kconfig*')
endef
define all-defconfigs
	$(call find-sources,'defconfig')
endef

define xtags
	if $1 --version 2>&1 | grep -iq exuberant; then \
	    $(all-sources) | xargs $1 -a \
		-I __initdata,__exitdata,__acquires,__releases \
		-I EXPORT_SYMBOL,EXPORT_SYMBOL_GPL \
		--extra=+f --c-kinds=+px; \
	    $(all-kconfigs) | xargs $1 -a \
		--langdef=kconfig \
		--language-force=kconfig \
		--regex-kconfig='/^[[:blank:]]*config[[:blank:]]+([[:alnum:]_]+)/\1/'; \
	    $(all-defconfigs) | xargs $1 -a \
		--langdef=dotconfig \
		--language-force=dotconfig \
		--regex-dotconfig='/^#?[[:blank:]]*(CONFIG_[[:alnum:]_]+)/\1/'; \
	elif $1 --version 2>&1 | grep -iq emacs; then \
	    $(all-sources) | xargs $1 -a; \
	    $(all-kconfigs) | xargs $1 -a \
		--regex='/^[ \t]*config[ \t]+\([a-zA-Z0-9_]+\)/\1/'; \
	    $(all-defconfigs) | xargs $1 -a \
		--regex='/^#?[ \t]?\(CONFIG_[a-zA-Z0-9_]+\)/\1/'; \
	else \
	    $(all-sources) | xargs $1 -a; \
	fi
endef

quiet_cmd_cscope-file = FILELST cscope.files
      cmd_cscope-file = (echo \-k; echo \-q; $(all-sources)) > cscope.files

quiet_cmd_cscope = MAKE    cscope.out
      cmd_cscope = cscope -b

cscope: FORCE
	$(call cmd,cscope-file)
	$(call cmd,cscope)

quiet_cmd_TAGS = MAKE   $@
define cmd_TAGS
	rm -f $@; \
	$(call xtags,etags)
endef

TAGS: FORCE
	$(call cmd,TAGS)

quiet_cmd_tags = MAKE   $@
define cmd_tags
	rm -f $@; \
	$(call xtags,ctags)
endef

tags: FORCE
	$(call cmd,tags)


# Scripts to check various things for consistency
# ---------------------------------------------------------------------------

includecheck:
	find * $(RCS_FIND_IGNORE) \
		-name '*.[hcS]' -type f -print | sort \
		| xargs $(PERL) -w scripts/checkincludes.pl

versioncheck:
	find * $(RCS_FIND_IGNORE) \
		-name '*.[hcS]' -type f -print | sort \
		| xargs $(PERL) -w scripts/checkversion.pl

namespacecheck:
	$(PERL) $(srctree)/scripts/namespace.pl

endif #ifeq ($(config-targets),1)
endif #ifeq ($(mixed-targets),1)

PHONY += checkstack kernelrelease kernelversion
checkstack:
	$(OBJDUMP) -d vmlinux $$(find . -name '*.ko') | \
	$(PERL) $(src)/scripts/checkstack.pl $(ARCH)

kernelrelease:
	$(if $(wildcard include/config/kernel.release), $(Q)echo $(KERNELRELEASE), \
	$(error kernelrelease not valid - run 'make prepare' to update it))
kernelversion:
	@echo $(KERNELVERSION)

# Single targets
# ---------------------------------------------------------------------------
# Single targets are compatible with:
# - build whith mixed source and output
# - build with separate output dir 'make O=...'
# - external modules
#
#  target-dir => where to store outputfile
#  build-dir  => directory in kernel source tree to use

ifeq ($(KBUILD_EXTMOD),)
        build-dir  = $(patsubst %/,%,$(dir $@))
        target-dir = $(dir $@)
else
        zap-slash=$(filter-out .,$(patsubst %/,%,$(dir $@)))
        build-dir  = $(KBUILD_EXTMOD)$(if $(zap-slash),/$(zap-slash))
        target-dir = $(if $(KBUILD_EXTMOD),$(dir $<),$(dir $@))
endif

%.s: %.c prepare scripts FORCE
	$(Q)$(MAKE) $(build)=$(build-dir) $(target-dir)$(notdir $@)
%.i: %.c prepare scripts FORCE
	$(Q)$(MAKE) $(build)=$(build-dir) $(target-dir)$(notdir $@)
%.o: %.c prepare scripts FORCE
	$(Q)$(MAKE) $(build)=$(build-dir) $(target-dir)$(notdir $@)
%.lst: %.c prepare scripts FORCE
	$(Q)$(MAKE) $(build)=$(build-dir) $(target-dir)$(notdir $@)
%.s: %.S prepare scripts FORCE
	$(Q)$(MAKE) $(build)=$(build-dir) $(target-dir)$(notdir $@)
%.o: %.S prepare scripts FORCE
	$(Q)$(MAKE) $(build)=$(build-dir) $(target-dir)$(notdir $@)
%.symtypes: %.c prepare scripts FORCE
	$(Q)$(MAKE) $(build)=$(build-dir) $(target-dir)$(notdir $@)

# Modules
/ %/: prepare scripts FORCE
	$(Q)$(MAKE) KBUILD_MODULES=$(if $(CONFIG_MODULES),1) \
	$(build)=$(build-dir)
%.ko: prepare scripts FORCE
	$(Q)$(MAKE) KBUILD_MODULES=$(if $(CONFIG_MODULES),1)   \
	$(build)=$(build-dir) $(@:.ko=.o)
	$(Q)$(MAKE) -f $(srctree)/scripts/Makefile.modpost

# FIXME Should go into a make.lib or something 
# ===========================================================================

quiet_cmd_rmdirs = $(if $(wildcard $(rm-dirs)),CLEAN   $(wildcard $(rm-dirs)))
      cmd_rmdirs = rm -rf $(rm-dirs)

quiet_cmd_rmfiles = $(if $(wildcard $(rm-files)),CLEAN   $(wildcard $(rm-files)))
      cmd_rmfiles = rm -f $(rm-files)


a_flags = -Wp,-MD,$(depfile) $(AFLAGS) $(AFLAGS_KERNEL) \
	  $(NOSTDINC_FLAGS) $(CPPFLAGS) \
	  $(modkern_aflags) $(EXTRA_AFLAGS) $(AFLAGS_$(basetarget).o)

quiet_cmd_as_o_S = AS      $@
cmd_as_o_S       = $(CC) $(a_flags) -c -o $@ $<

# read all saved command lines

targets := $(wildcard $(sort $(targets)))
cmd_files := $(wildcard .*.cmd $(foreach f,$(targets),$(dir $(f)).$(notdir $(f)).cmd))

ifneq ($(cmd_files),)
  $(cmd_files): ;	# Do not try to update included dependency files
  include $(cmd_files)
endif

# Shorthand for $(Q)$(MAKE) -f scripts/Makefile.clean obj=dir
# Usage:
# $(Q)$(MAKE) $(clean)=dir
clean := -f $(if $(KBUILD_SRC),$(srctree)/)scripts/Makefile.clean obj

endif	# skip-makefile

PHONY += FORCE
FORCE:


# Declare the contents of the .PHONY variable as phony.  We keep that
# information in a variable se we can use it in if_changed and friends.
.PHONY: $(PHONY)<|MERGE_RESOLUTION|>--- conflicted
+++ resolved
@@ -924,26 +924,20 @@
 HDRARCHES=$(filter-out generic,$(patsubst $(srctree)/include/asm-%/Kbuild,%,$(wildcard $(srctree)/include/asm-*/Kbuild)))
 
 PHONY += headers_install_all
-headers_install_all: include/linux/version.h
-	$(Q)unifdef -Ux /dev/null
+headers_install_all: include/linux/version.h scripts_basic FORCE
+	$(Q)$(MAKE) $(build)=scripts scripts/unifdef
 	$(Q)for arch in $(HDRARCHES); do \
-	 $(MAKE) ARCH=$$arch -rR -f $(srctree)/scripts/Makefile.headersinst obj=include BIASMDIR=-bi-$$arch ;\
+	 $(MAKE) ARCH=$$arch -f $(srctree)/scripts/Makefile.headersinst obj=include BIASMDIR=-bi-$$arch ;\
 	 done
 
 PHONY += headers_install
-<<<<<<< HEAD
 headers_install: include/linux/version.h scripts_basic FORCE
+	@if [ ! -r include/asm-$(ARCH)/Kbuild ]; then \
+	  echo '*** Error: Headers not exportable for this architecture ($(ARCH))'; \
+	  exit 1 ; fi
 	$(Q)$(MAKE) $(build)=scripts scripts/unifdef
 	$(Q)rm -rf $(INSTALL_HDR_PATH)/include
 	$(Q)$(MAKE) -f $(srctree)/scripts/Makefile.headersinst obj=include
-=======
-headers_install: include/linux/version.h
-	@if [ ! -r include/asm-$(ARCH)/Kbuild ]; then \
-	  echo '*** Error: Headers not exportable for this architecture ($(ARCH))'; \
-	  exit 1 ; fi
-	$(Q)unifdef -Ux /dev/null
-	$(Q)$(MAKE) -rR -f $(srctree)/scripts/Makefile.headersinst obj=include
->>>>>>> 6d716275
 
 PHONY += headers_check
 headers_check: headers_install
